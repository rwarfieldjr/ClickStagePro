import type { Express, Response, NextFunction } from "express";
import type { Request } from "express";
import { createServer, type Server } from "http";
import Stripe from "stripe";
import { storage } from "./storage";
import { 
  insertStagingRequestSchema, 
  updateStagingRequestSchema, 
  orderCompletionSchema, 
  contactQuoteSchema,
  upsertUserSchema,
  insertAssetSchema,
  insertRevisionSchema,
  insertExtraPhotoRequestSchema,
  insertSupportTicketSchema,
  insertConversationSchema,
  insertMessageSchema
} from "@shared/schema";
import { z } from "zod";
import { sendNewRequestNotification, sendClientConfirmation, sendContactFormNotification, sendContactFormConfirmation, sendOrderNotificationEmail } from "./email";
import { ObjectStorageService } from "./objectStorage";
import { fileValidationService, FILE_VALIDATION_CONFIG } from "./fileValidation";
import multer, { MulterError } from "multer";
import { setupAuth, isAuthenticated } from "./supabaseAuth";
import { pool } from "./db";
import { grantCreditsFromStripe, findOrCreateUserIdByEmail, addCreditsWrapper, priceToPackRule } from "./credits";
import { 
  requireAuth,
  type AuthedUser
} from "./auth";

// Simple email validation helper
function isValidEmail(email: string): boolean {
  const emailRegex = /^[^\s@]+@[^\s@]+\.[^\s@]+$/;
  return emailRegex.test(email);
}

// Type for authenticated requests
interface AuthenticatedRequest extends Request {
  user?: AuthedUser | null;
}
import { userKey, listDir, ensureFolder, moveObject, deleteObject, deletePrefix, renamePrefix, signPut } from "./lib/r2";
import { format } from "date-fns";
import { billingEnv } from "../src/config/billingEnv";
import { db } from "./db";
import { stripeCustomers, subscriptions } from "@shared/schema";
import { eq } from "drizzle-orm";
import { authDebug } from "./auth-debug";

// Initialize Stripe with centralized billing config
const stripe = new Stripe(billingEnv.stripeSecretKey, { apiVersion: "2024-06-20" as any });

// Feature flag for Stripe webhook processing
const ENABLE_STRIPE_WEBHOOK = process.env.ENABLE_STRIPE_WEBHOOK === "1";

// Feature gate middleware helper
function gate(flag: string) {
  return (req: any, res: any, next: any) =>
    process.env[flag] === "1"
      ? next()
      : res.status(501).json({ error: `NEXT STEP: set ${flag}=1 to enable this endpoint` });
}

// Server-side price lookup table to prevent client price tampering
interface PricingPlan {
  name: string;
  price: number;
  photos: number;
}

interface PricingTable {
  onetime: {
    [key: string]: PricingPlan;
  };
  subscription: {
    [key: string]: PricingPlan;
  };
}

const PRICING_TABLE: PricingTable = {
  onetime: {
    single: { name: "Single Photo", price: 14.99, photos: 1 }
  },
  subscription: {
    starter: { name: "Starter Plan", price: 24.95, photos: 5 },
    pro: { name: "Pro Plan", price: 49.95, photos: 10 },
    enterprise: { name: "Enterprise", price: 0, photos: 0 } // Custom pricing handled separately
  }
};

// Helper function to securely get plan pricing
function getPlanPricing(planId: string, planType: 'onetime' | 'subscription'): PricingPlan {
  const plans = PRICING_TABLE[planType];
  if (!plans || !plans[planId]) {
    throw new Error(`Invalid plan: ${planType}/${planId}`);
  }
  return plans[planId];
}

// Extend Request type to include file property
interface MulterRequest extends Request {
  file?: Express.Multer.File;
}

// Configure multer for memory storage (for validation)
const upload = multer({ 
  storage: multer.memoryStorage(),
  limits: {
    fileSize: FILE_VALIDATION_CONFIG.MAX_FILE_SIZE,
    files: 1
  }
});

// Simple API key middleware for admin endpoints
function requireAdminAuth(req: Request, res: Response, next: NextFunction) {
  const apiKey = req.headers['x-api-key'] || req.headers['authorization']?.replace('Bearer ', '');
  const expectedApiKey = process.env.ADMIN_API_KEY;
  
  // Require ADMIN_API_KEY to be set - no default fallback for security
  if (!expectedApiKey) {
    console.error('ADMIN_API_KEY environment variable is not set - admin endpoints are disabled');
    return res.status(500).json({
      success: false,
      message: "Admin functionality is not configured. Contact system administrator."
    });
  }
  
  if (!apiKey || apiKey !== expectedApiKey) {
    return res.status(401).json({
      success: false,
      message: "Unauthorized: Valid API key required for admin operations"
    });
  }
  
  next();
}

export async function registerRoutes(app: Express): Promise<Server> {
  // Setup Replit Auth middleware and routes
  await setupAuth(app);

  // TEMP: visit this while logged in to see what Replit provides
  app.get("/api/debug/auth", authDebug);

  // Health check endpoint
  app.get("/healthz", async (_req, res) => {
    const started = Date.now();
    try {
      await pool.query("SELECT 1");
      res.status(200).json({ ok: true, db_ms: Date.now() - started });
    } catch (e: any) {
      res.status(500).json({ ok: false, error: e.message });
    }
  });

  // Metrics endpoint - Very light auth: gate behind env flag
  const ENABLE_METRICS = process.env.ENABLE_METRICS === "1";

  app.get("/metrics", async (req, res) => {
    if (!ENABLE_METRICS) return res.status(404).send("Not enabled");

    try {
      const [{ rows: totals }, { rows: last }] = await Promise.all([
        pool.query("SELECT * FROM v_credit_totals"),
        pool.query("SELECT * FROM v_consumption_last_24h"),
      ]);

      // Top 10 consumers in 24h (optional)
      const top = await pool.query(
        `SELECT user_id, SUM(-delta) AS consumed
           FROM credit_ledger
          WHERE reason='photo_staged'
            AND created_at >= now() - interval '24 hours'
          GROUP BY user_id
          ORDER BY consumed DESC
          LIMIT 10`
      );

      res.json({
        uptime_s: Math.floor(process.uptime()),
        totals: totals[0] || { users_with_balance: 0, total_credits: 0 },
        consumed_24h: last[0] || { events: 0, credits_consumed: 0 },
        top_consumers_24h: top.rows,
        now: new Date().toISOString(),
      });
    } catch (e: any) {
      res.status(500).json({ ok: false, error: e.message });
    }
  });

  // Auth routes handled by supabaseAuth.ts
  // /api/login, /api/signup, /api/logout, /api/auth/me are defined in supabaseAuth setupAuth()
  
  // Additional user endpoint for backward compatibility
  app.get('/api/auth/user', isAuthenticated, async (req: any, res) => {
    try {
      const userId = req.user.id;
      const user = await storage.getUser(userId);
      res.json(user);
    } catch (error) {
      console.error("Error fetching user:", error);
      res.status(500).json({ message: "Failed to fetch user" });
    }
  });

<<<<<<< HEAD
  // Unified current-user endpoint
  app.get("/api/auth/me", isAuthenticated, async (req: any, res) => {
    try {
      const userId = req.user.id;
      const email = req.user.email;
      
      let user = await storage.getUser(userId);
      
      // Auto-create user if they don't exist (for dev auth or first-time Replit auth users)
      if (!user && email) {
        console.log(`Creating new user: ${userId} (${email})`);
        user = await storage.createUser({
          id: userId,
          email: email,
          firstName: email.split('@')[0],
          lastName: '',
          profileImageUrl: null
        });
      }
      
      if (!user) {
        return res.status(404).json({
          success: false,
          message: "User not found"
        });
      }

      // Return normalized user info
      res.json({
        success: true,
        user: {
          id: user.id,
          email: user.email,
          firstName: user.firstName,
          lastName: user.lastName,
          profileImageUrl: user.profileImageUrl,
          createdAt: user.createdAt,
          stripeCustomerId: user.stripeCustomerId ?? null,
        }
      });
    } catch (error) {
      console.error('Get current user error:', error);
      res.status(500).json({
        success: false,
        message: "An error occurred while fetching user information"
      });
    }
  });

=======
>>>>>>> b2cb81b5
  // Remove old auth endpoints - they're handled by Replit Auth now
  /*
  // Old User registration endpoint - replaced by Replit Auth
  app.post("/api/auth/register", async (req, res) => {
    try {
      const { email, password, name } = req.body;
      
      // Input validation
      if (!email || !password || !name) {
        return res.status(400).json({
          success: false,
          message: "Email, password, and name are required"
        });
      }
      
      // Validate email format
      if (!isValidEmail(email)) {
        return res.status(400).json({
          success: false,
          message: "Invalid email format"
        });
      }
      
      // Validate password strength
      const passwordValidation = isValidPassword(password);
      if (!passwordValidation.valid) {
        return res.status(400).json({
          success: false,
          message: passwordValidation.message
        });
      }
      
      // Validate name length
      if (name.trim().length === 0 || name.length > 100) {
        return res.status(400).json({
          success: false,
          message: "Name must be between 1 and 100 characters"
        });
      }
      
      // Check if user already exists
      const existingUser = await storage.getUserByEmail(email.toLowerCase());
      if (existingUser) {
        return res.status(409).json({
          success: false,
          message: "An account with this email already exists"
        });
      }
      
      // Hash password
      // const passwordHash = await hashPassword(password);
      
      // Create Stripe customer
      let stripeCustomerId: string | undefined;
      try {
        const customer = await stripe.customers.create({
          email: email.toLowerCase(),
          name: name.trim(),
          metadata: {
            source: 'web_registration'
          }
        });
        stripeCustomerId = customer.id;
      } catch (stripeError) {
        console.error('Failed to create Stripe customer:', stripeError);
        // Continue without Stripe customer - can be created later
      }
      
      // Create user - this is replaced by Replit Auth
      // const newUser = await storage.createUser({
      //   email: email.toLowerCase(),
      //   passwordHash,
      //   name: name.trim(),
      //   stripeCustomerId
      // });
      
      res.status(400).json({
        success: false,
        message: "Registration is handled by Replit Auth. Please use /api/login to authenticate."
      });
    } catch (error) {
      console.error('Registration error:', error);
      res.status(500).json({
        success: false,
        message: "An error occurred during registration"
      });
    }
  });
  */
  
  /*
  // Old User login - replaced by Replit Auth
  app.post("/api/auth/login", async (req, res) => {
    try {
      const { email, password } = req.body;
      
      // Input validation
      if (!email || !password) {
        return res.status(400).json({
          success: false,
          message: "Email and password are required"
        });
      }
      
      res.status(400).json({
        success: false,
        message: "Login is handled by Replit Auth. Please use /api/login to authenticate."
      });
    } catch (error) {
      console.error('Login error:', error);
      res.status(500).json({
        success: false,
        message: "An error occurred during login"
      });
    }
  });
  */
  
  /*
  // Old Get current user session - replaced by new implementation above
  app.get("/api/auth/me", requireAuth as any, async (req: AuthenticatedRequest, res) => {
    try {
      const user = await storage.getUser(req.user!.id);
      if (!user) {
        return res.status(404).json({
          success: false,
          message: "User not found"
        });
      }

      // Return user info (without sensitive data)
      res.json({
        success: true,
        user: {
          id: user.id,
          email: user.email,
          name: user.name,
          avatarUrl: user.avatarUrl,
          createdAt: user.createdAt
        }
      });
    } catch (error) {
      console.error('Get current user error:', error);
      res.status(500).json({
        success: false,
        message: "An error occurred while fetching user information"
      });
    }
  });
  */
  
  /*
  // Old User logout - replaced by Replit Auth /api/logout
  app.post("/api/auth/logout", requireAuth as any, async (req: AuthenticatedRequest, res) => {
    try {
      if (req.session) {
        // Delete session from storage
        await storage.deleteSession(req.session.id);
      }
      
      // Clear session cookie with same options as when it was set
      res.clearCookie('session', {
        path: SESSION_COOKIE_CONFIG.path,
        httpOnly: SESSION_COOKIE_CONFIG.httpOnly,
        secure: SESSION_COOKIE_CONFIG.secure,
        sameSite: SESSION_COOKIE_CONFIG.sameSite
      });
      
      res.json({
        success: true,
        message: "Logged out successfully"
      });
    } catch (error) {
      console.error('Logout error:', error);
      res.status(500).json({
        success: false,
        message: "An error occurred during logout"
      });
    }
  });
  
  // Get current user
  app.get("/api/auth/me", requireAuth as any, async (req: AuthenticatedRequest, res) => {
    try {
      if (!req.user) {
        return res.status(401).json({
          success: false,
          message: "Not authenticated"
        });
      }
      
      res.json({
        success: true,
        user: {
          id: req.user.id,
          email: req.user.email,
          name: req.user.name,
          avatarUrl: req.user.avatarUrl,
          createdAt: req.user.createdAt
        }
      });
    } catch (error) {
      console.error('Get current user error:', error);
      res.status(500).json({
        success: false,
        message: "An error occurred while fetching user data"
      });
    }
  });
  */

  // Stripe payment endpoints
  
  // Create payment intent for one-time purchases with server-side price validation
  app.post("/api/create-payment-intent", requireAuth, async (req: AuthenticatedRequest, res) => {
    try {
      const { planId, planType } = req.body;
      
      // Validate required parameters
      if (!planId || !planType) {
        return res.status(400).json({ 
          success: false, 
          message: "Plan ID and plan type are required" 
        });
      }
      
      if (planType !== 'onetime') {
        return res.status(400).json({ 
          success: false, 
          message: "Invalid plan type for payment intent" 
        });
      }
      
      // Securely get pricing from server-side table
      let planPricing;
      try {
        planPricing = getPlanPricing(planId, planType);
      } catch (error) {
        return res.status(400).json({
          success: false,
          message: (error as Error).message
        });
      }
      
      const paymentIntent = await stripe.paymentIntents.create({
        amount: Math.round(planPricing.price * 100), // Convert to cents, using server-side price
        currency: "usd",
        metadata: {
          planId,
          planType,
          planName: planPricing.name,
          photos: planPricing.photos.toString()
        },
      });
      
      res.json({ 
        success: true,
        clientSecret: paymentIntent.client_secret,
        plan: {
          id: planId,
          type: planType,
          name: planPricing.name,
          price: planPricing.price,
          photos: planPricing.photos
        }
      });
    } catch (error) {
      console.error('Stripe payment intent error:', error);
      res.status(500).json({ 
        success: false,
        message: "Error creating payment intent: " + (error as Error).message 
      });
    }
  });

  // Create subscription for recurring plans with server-side price validation
  app.post("/api/create-subscription", async (req, res) => {
    try {
      const { planId, planType } = req.body;
      
      // Validate required parameters
      if (!planId || !planType) {
        return res.status(400).json({ 
          success: false, 
          message: "Plan ID and plan type are required" 
        });
      }
      
      if (planType !== 'subscription') {
        return res.status(400).json({ 
          success: false, 
          message: "Invalid plan type for subscription" 
        });
      }
      
      // Securely get pricing from server-side table
      let planPricing;
      try {
        planPricing = getPlanPricing(planId, planType);
      } catch (error) {
        return res.status(400).json({
          success: false,
          message: (error as Error).message
        });
      }
      
      // For now, treat subscriptions as one-time payments
      // In a full implementation, you'd create a customer and subscription
      const paymentIntent = await stripe.paymentIntents.create({
        amount: Math.round(planPricing.price * 100), // Convert to cents, using server-side price
        currency: "usd",
        metadata: {
          planId,
          planType: 'subscription',
          planName: planPricing.name,
          photos: planPricing.photos.toString()
        },
      });
      
      res.json({ 
        success: true,
        clientSecret: paymentIntent.client_secret,
        plan: {
          id: planId,
          type: planType,
          name: planPricing.name,
          price: planPricing.price,
          photos: planPricing.photos
        }
      });
    } catch (error) {
      console.error('Stripe subscription error:', error);
      res.status(500).json({ 
        success: false,
        message: "Error creating subscription: " + (error as Error).message 
      });
    }
  });

  // Stripe webhook handler function
  const stripeWebhookHandler = async (req: any, res: any) => {
    if (!ENABLE_STRIPE_WEBHOOK) {
      console.warn("[webhook] NEXT STEP: set ENABLE_STRIPE_WEBHOOK=1 to process events");
      return res.json({ received: true, skipped: true });
    }

    const sig = req.headers['stripe-signature'];

    let event;

    try {
      // Verify webhook signature to ensure it came from Stripe
      event = stripe.webhooks.constructEvent(
        req.body, 
        sig!, 
        billingEnv.webhookSecret
      );
    } catch (err) {
      const error = err as Error;
      console.error('Webhook signature verification failed:', error.message);
      return res.status(400).json({ 
        error: "Webhook signature verification failed" 
      });
    }

    console.log(`[webhook ${(req as any).rid}] type=${event.type} id=${event.id}`);

    // Handle the event
    try {
      switch (event.type) {
        case 'checkout.session.completed': {
          const session = event.data.object as Stripe.Checkout.Session;
          const customerId = session.customer as string | null;
          if (customerId) {
            const mapping = await db.query.stripeCustomers.findFirst({
              where: eq(stripeCustomers.customerId, customerId)
            });
            if (mapping && session.subscription) {
              const sub = await stripe.subscriptions.retrieve(String(session.subscription));
              await db
                .insert(subscriptions)
                .values({
                  id: sub.id,
                  userId: mapping.userId,
                  status: sub.status,
                  priceId: sub.items.data[0]?.price?.id || null,
                  currentPeriodEnd: sub.current_period_end ? new Date(sub.current_period_end * 1000) : null,
                  cancelAtPeriodEnd: sub.cancel_at_period_end ?? false,
                  createdAt: new Date(),
                  updatedAt: new Date(),
                })
                .onConflictDoUpdate({
                  target: subscriptions.id,
                  set: {
                    status: sub.status,
                    priceId: sub.items.data[0]?.price?.id || null,
                    currentPeriodEnd: sub.current_period_end ? new Date(sub.current_period_end * 1000) : null,
                    cancelAtPeriodEnd: sub.cancel_at_period_end ?? false,
                    updatedAt: new Date(),
                  }
                });
            }
          }
          break;
        }
        case 'customer.subscription.updated':
        case 'customer.subscription.deleted':
        case 'customer.subscription.created': {
          const sub = event.data.object as Stripe.Subscription;
          const customerId = sub.customer as string | null;
          if (customerId) {
            const mapping = await db.query.stripeCustomers.findFirst({
              where: eq(stripeCustomers.customerId, customerId)
            });
            if (mapping) {
              await db
                .insert(subscriptions)
                .values({
                  id: sub.id,
                  userId: mapping.userId,
                  status: sub.status,
                  priceId: sub.items.data[0]?.price?.id || null,
                  currentPeriodEnd: sub.current_period_end ? new Date(sub.current_period_end * 1000) : null,
                  cancelAtPeriodEnd: sub.cancel_at_period_end ?? false,
                  createdAt: new Date(),
                  updatedAt: new Date(),
                })
                .onConflictDoUpdate({
                  target: subscriptions.id,
                  set: {
                    status: sub.status,
                    priceId: sub.items.data[0]?.price?.id || null,
                    currentPeriodEnd: sub.current_period_end ? new Date(sub.current_period_end * 1000) : null,
                    cancelAtPeriodEnd: sub.cancel_at_period_end ?? false,
                    updatedAt: new Date(),
                  }
                });
            }
          }
          break;
        }
        case 'payment_intent.succeeded':
          const paymentIntent = event.data.object as any;
          console.log('PaymentIntent succeeded:', paymentIntent.id);
          
          try {
            const { userId, priceId } = paymentIntent.metadata || {};
            
            if (userId && priceId) {
              // Grant credits using PACK_RULES for the bundle
              const packRule = priceToPackRule(priceId);
              if (packRule) {
                console.log(`Granting ${packRule.credits} credits for payment_intent ${paymentIntent.id}`);
                
                // Calculate expiry date
                const expiresAt = new Date();
                expiresAt.setMonth(expiresAt.getMonth() + packRule.months);
                if (packRule.graceDays) {
                  expiresAt.setDate(expiresAt.getDate() + packRule.graceDays);
                }
                
                await storage.addCredits(
                  userId,
                  packRule.credits,
                  `Bundle purchase: ${packRule.label}`,
                  paymentIntent.id,
                  {
                    expiresAt,
                    packKey: packRule.label,
                    autoExtend: packRule.autoExtend
                  }
                );
                
                console.log(`✅ Granted ${packRule.credits} credits to user ${userId}, expires ${expiresAt.toISOString()}`);
              } else {
                console.warn(`Unknown priceId in payment_intent metadata: ${priceId}`);
              }
            } else {
              console.warn('PaymentIntent missing userId or priceId in metadata:', paymentIntent.metadata);
            }
          } catch (error) {
            console.error('Error granting credits from payment_intent:', error);
          }
          
          break;
        
        case 'payment_intent.payment_failed':
          const failedPayment = event.data.object;
          console.log('PaymentIntent failed:', failedPayment.id);
          
          // Log failed payment
          console.log('Failed payment details:', {
            paymentIntentId: failedPayment.id,
            planId: failedPayment.metadata.planId,
            planType: failedPayment.metadata.planType,
            lastPaymentError: failedPayment.last_payment_error
          });
          
          break;

        case 'setup_intent.succeeded':
          const setupIntent = event.data.object;
          console.log('SetupIntent succeeded:', setupIntent.id);
          
          // Log successful payment method setup
          console.log('Setup intent details:', {
            setupIntentId: setupIntent.id,
            customerId: setupIntent.customer,
            paymentMethodId: setupIntent.payment_method,
            usage: setupIntent.usage,
            metadata: setupIntent.metadata
          });
          
          // Here you could:
          // - Send confirmation email about new payment method
          // - Log the event for analytics
          // - Update user preferences or notifications
          
          break;

        case 'setup_intent.setup_failed':
          const failedSetup = event.data.object;
          console.log('SetupIntent failed:', failedSetup.id);
          
          // Log failed setup
          console.log('Failed setup details:', {
            setupIntentId: failedSetup.id,
            customerId: failedSetup.customer,
            lastSetupError: failedSetup.last_setup_error
          });
          
          break;

        case 'payment_method.attached':
          const attachedMethod = event.data.object;
          console.log('Payment method attached:', attachedMethod.id);
          
          // Log payment method attachment
          console.log('Payment method attachment details:', {
            paymentMethodId: attachedMethod.id,
            customerId: attachedMethod.customer,
            type: attachedMethod.type,
            card: attachedMethod.card ? {
              brand: attachedMethod.card.brand,
              last4: attachedMethod.card.last4,
              exp_month: attachedMethod.card.exp_month,
              exp_year: attachedMethod.card.exp_year
            } : null
          });
          
          break;

        case 'payment_method.detached':
          const detachedMethod = event.data.object;
          console.log('Payment method detached:', detachedMethod.id);
          
          // Log payment method detachment
          console.log('Payment method detachment details:', {
            paymentMethodId: detachedMethod.id,
            type: detachedMethod.type,
            card: detachedMethod.card ? {
              brand: detachedMethod.card.brand,
              last4: detachedMethod.card.last4
            } : null
          });
          
          break;

        case 'checkout.session.completed':
          const checkoutSession = event.data.object;
          console.log('Checkout session completed:', checkoutSession.id);
          
          try {
            // Grant credits first
            const credits = await grantCreditsFromStripe(
              {
                resolveUserIdByEmail: findOrCreateUserIdByEmail,
                addCredits: addCreditsWrapper
              },
              checkoutSession
            );
            console.log(`Granted ${credits} credits for checkout session ${checkoutSession.id}`);

            // Extract order details from metadata
            const metadata = checkoutSession.metadata || {};
            const customerEmail = checkoutSession.customer_details?.email || checkoutSession.customer_email;
            const paymentIntentId = typeof checkoutSession.payment_intent === 'string' 
              ? checkoutSession.payment_intent 
              : checkoutSession.payment_intent?.id;
            
            if (customerEmail && paymentIntentId) {
              // Get or create user
              const userId = await findOrCreateUserIdByEmail(customerEmail);
              
              // Parse file keys from metadata
              let fileKeys: string[] = [];
              try {
                fileKeys = metadata.fileKeys ? JSON.parse(metadata.fileKeys) : [];
              } catch (e) {
                console.error('Error parsing fileKeys from metadata:', e);
              }

              // Get price ID from line items
              const lineItems = await stripe!.checkout.sessions.listLineItems(checkoutSession.id);
              const priceId = lineItems.data[0]?.price?.id || '';

              // Create staging request record
              const customerName = `${metadata.firstName || ''} ${metadata.lastName || ''}`.trim() || customerEmail;
              
              const stagingRequest = await storage.createStagingRequest({
                userId,
                paymentIntentId,
                planId: priceId,
                planType: 'onetime',
                photosPurchased: String(credits),
                name: customerName,
                email: customerEmail,
                phone: metadata.phone || undefined,
                style: metadata.style || undefined,
                propertyImages: fileKeys.length > 0 ? fileKeys : undefined,
              });

              console.log(`✅ Created staging request ${stagingRequest.id} for order`);

              // Send email notifications
              try {
                await sendOrderNotificationEmail(stagingRequest, fileKeys);
                console.log(`✅ Sent order notification emails`);
              } catch (emailError) {
                console.error('Error sending order notification email:', emailError);
              }
            }
          } catch (error) {
            console.error('Error processing checkout completion:', error);
          }
          
          break;

        case 'invoice.payment_succeeded':
          const successfulInvoice = event.data.object as any;
          console.log('Invoice payment succeeded:', successfulInvoice.id);
          
          try {
            const credits = await grantCreditsFromStripe(
              {
                resolveUserIdByEmail: findOrCreateUserIdByEmail,
                addCredits: addCreditsWrapper
              },
              successfulInvoice
            );
            console.log(`Granted ${credits} credits for invoice ${successfulInvoice.id}`);
          } catch (error) {
            console.error('Error granting credits from invoice:', error);
          }
          
          break;

        case 'invoice.payment_failed':
          const failedInvoice = event.data.object as any;
          console.log('Invoice payment failed:', failedInvoice.id);
          
          // Log failed invoice payment
          console.log('Failed invoice details:', {
            invoiceId: failedInvoice.id,
            customerId: failedInvoice.customer,
            amount: failedInvoice.amount_due,
            currency: failedInvoice.currency,
            subscriptionId: failedInvoice.subscription,
            attempt_count: failedInvoice.attempt_count
          });
          
          break;

        case 'customer.subscription.created':
        case 'customer.subscription.updated':
        case 'customer.subscription.deleted':
          // NOOP: Membership/subscriptions removed - bundles only
          console.log(`[NOOP] Subscription event ${event.type} - memberships not supported`);
          break;

        case 'customer.updated':
          const updatedCustomer = event.data.object;
          console.log('Customer updated:', updatedCustomer.id);
          
          // Log customer update (e.g., default payment method change)
          console.log('Customer update details:', {
            customerId: updatedCustomer.id,
            email: updatedCustomer.email,
            defaultPaymentMethod: updatedCustomer.invoice_settings?.default_payment_method
          });
          
          break;
        
        default:
          console.log(`Unhandled event type ${event.type}`);
      }
      
      res.json({ received: true });
    } catch (error) {
      console.error('Error processing webhook:', error);
      res.status(500).json({ 
        error: "Error processing webhook" 
      });
    }
  };

  // Register webhook handler on multiple paths for compatibility
  app.post("/api/stripe-webhook", stripeWebhookHandler);
  app.post("/api/webhooks/stripe", stripeWebhookHandler);
  app.post("/api/billing/webhook", stripeWebhookHandler);

  // ======= PAYMENT METHOD MANAGEMENT APIS =======
  
  // Map Stripe price IDs to amounts (in cents) - using billingEnv price IDs
  const PRICE_TO_AMOUNT: Record<string, number> = {
    [billingEnv.prices.SINGLE]: 1000,    // $10.00
    [billingEnv.prices.P5]: 4500,        // $45.00
    [billingEnv.prices.P10]: 8500,       // $85.00
    [billingEnv.prices.P20]: 16000,      // $160.00
    [billingEnv.prices.P50]: 37500,      // $375.00
    [billingEnv.prices.P100]: 70000,     // $700.00
  };

  // Create PaymentIntent for bundle purchase
  app.post("/api/billing/create-intent", requireAuth, async (req: AuthenticatedRequest, res) => {
    try {
      const { bundleKey } = req.body;
      
      if (!bundleKey || typeof bundleKey !== 'string') {
        return res.status(400).json({
          success: false,
          message: "Valid bundleKey required (e.g., PRICE_SINGLE, PRICE_5)"
        });
      }

      // Map bundle key to actual Stripe price ID
      const priceIdMap: Record<string, string> = {
        'PRICE_SINGLE': billingEnv.prices.SINGLE,
        'PRICE_5': billingEnv.prices.P5,
        'PRICE_10': billingEnv.prices.P10,
        'PRICE_20': billingEnv.prices.P20,
        'PRICE_50': billingEnv.prices.P50,
        'PRICE_100': billingEnv.prices.P100,
      };

      const priceId = priceIdMap[bundleKey];
      if (!priceId) {
        return res.status(400).json({
          success: false,
          message: `Unknown bundle key: ${bundleKey}`
        });
      }

      const amount = PRICE_TO_AMOUNT[priceId];
      if (!amount) {
        return res.status(500).json({
          success: false,
          message: "Price amount not configured"
        });
      }

      const userId = req.user!.id;
      const paymentIntent = await stripe.paymentIntents.create({
        amount,
        currency: "usd",
        automatic_payment_methods: { enabled: true },
        metadata: { userId, priceId },
      });

      res.json({
        success: true,
        clientSecret: paymentIntent.client_secret
      });
    } catch (error) {
      console.error('Create payment intent error:', error);
      res.status(500).json({
        success: false,
        message: "Error creating payment intent: " + (error as Error).message
      });
    }
  });

  // Get Stripe publishable key (environment-aware)
  app.get("/api/billing/public-key", (_req, res) => {
    res.json({ publishableKey: billingEnv.stripePublishableKey });
  });

  // Create a Checkout Session for subscriptions or one-time payments
  // Back-compat and alias per spec: POST /api/checkout/session
  app.post("/api/checkout/session", isAuthenticated, async (req: any, res) => {
    try {
      const userId = req.user.id as string;
      const email = req.user.email as string | undefined;
      const { priceId, quantity, customerEmail, metadata, mode } = (req.body || {}) as { priceId?: string; quantity?: number; customerEmail?: string; metadata?: Record<string,string>; mode?: 'subscription' | 'payment' };

      if (!priceId) return res.status(400).json({ message: "priceId required" });

      // Ensure a Stripe customer exists and persist mapping
      let customerId: string | undefined;
      const existing = await db.query.stripeCustomers.findFirst({ where: eq(stripeCustomers.userId, userId) });
      if (existing) {
        customerId = existing.customerId;
      } else {
        const customer = await stripe.customers.create({ email });
        customerId = customer.id;
        await db.insert(stripeCustomers).values({ userId, customerId });
      }

      const baseUrl = process.env.APP_URL || (req.protocol + '://' + req.get('host'));
      const session = await stripe.checkout.sessions.create({
        mode: mode || 'subscription',
        success_url: `${baseUrl}/payment-success?session_id={CHECKOUT_SESSION_ID}`,
        cancel_url: `${baseUrl}/payment-cancel`,
        customer: customerId,
        line_items: [{ price: priceId, quantity: quantity && quantity > 0 ? quantity : 1 }],
        allow_promotion_codes: true,
        client_reference_id: userId,
        customer_email: customerEmail,
        metadata,
      }, {
        idempotencyKey: `checkout:${userId}:${priceId}:${new Date().toISOString().slice(0,10)}`,
      });

      return res.json({ url: session.url });
    } catch (err: any) {
      console.error("[billing] checkout session error", { message: err.message, code: err.code });
      return res.status(500).json({ message: "Internal error" });
    }
  });

  // Create a Checkout Session: keep original path for existing client
  app.post("/api/billing/create-checkout-session", isAuthenticated, async (req: any, res) => {
    req.url = "/api/checkout/session"; // delegate to handler above
    return (app as any)._router.handle(req, res);
  });

  // Create a Billing Portal Session (GET per spec)
  app.get("/api/billing/portal", isAuthenticated, async (req: any, res) => {
    try {
      const userId = req.user.id as string;
      const baseUrl = process.env.APP_URL || (req.protocol + '://' + req.get('host'));

      const mapping = await db.query.stripeCustomers.findFirst({ where: eq(stripeCustomers.userId, userId) });
      if (!mapping) return res.status(400).json({ message: "No Stripe customer found" });

      const portal = await stripe.billingPortal.sessions.create({
        customer: mapping.customerId,
        return_url: `${baseUrl}/account/billing`,
      });
      return res.json({ url: portal.url });
    } catch (err: any) {
      console.error("[billing] portal session error", { message: err.message, code: err.code });
      return res.status(500).json({ message: "Internal error" });
    }
  });
  
  // Create SetupIntent for adding new payment methods
  app.post("/api/billing/setup-intent", requireAuth, async (req: AuthenticatedRequest, res) => {
    try {
      const user = await storage.getUser(req.user!.id);
      if (!user) {
        return res.status(404).json({
          success: false,
          message: "User not found"
        });
      }

      // Ensure user has a Stripe customer ID
      let customerId = user.stripeCustomerId;
      if (!customerId) {
        try {
          const userName = [user.firstName, user.lastName].filter(Boolean).join(' ') || user.email || 'User';
          const customer = await stripe.customers.create({
            email: user.email || undefined,
            name: userName,
            metadata: {
              userId: user.id,
              source: 'payment_method_setup'
            }
          });
          customerId = customer.id;
          
          // Update user with new customer ID
          await storage.updateUser(user.id, { stripeCustomerId: customerId });
        } catch (error) {
          console.error('Failed to create Stripe customer:', error);
          return res.status(500).json({
            success: false,
            message: "Failed to set up payment method storage"
          });
        }
      }

      // Create SetupIntent for future payments
      const setupIntent = await stripe.setupIntents.create({
        customer: customerId,
        payment_method_types: ['card'],
        usage: 'off_session',
        metadata: {
          userId: user.id
        }
      });

      res.json({
        success: true,
        client_secret: setupIntent.client_secret,
        setup_intent_id: setupIntent.id
      });
    } catch (error) {
      console.error('Setup intent creation error:', error);
      res.status(500).json({
        success: false,
        message: "Failed to create setup intent"
      });
    }
  });

  // List user's saved payment methods
  app.get("/api/billing/payment-methods", requireAuth, async (req: AuthenticatedRequest, res) => {
    try {
      const user = await storage.getUser(req.user!.id);
      if (!user || !user.stripeCustomerId) {
        return res.json({
          success: true,
          payment_methods: []
        });
      }

      const paymentMethods = await stripe.paymentMethods.list({
        customer: user.stripeCustomerId,
        type: 'card',
      });

      // Get customer to find default payment method
      const customer = await stripe.customers.retrieve(user.stripeCustomerId) as Stripe.Customer;

      const formattedMethods = paymentMethods.data.map(pm => ({
        id: pm.id,
        type: pm.type,
        card: pm.card ? {
          brand: pm.card.brand,
          last4: pm.card.last4,
          exp_month: pm.card.exp_month,
          exp_year: pm.card.exp_year,
          funding: pm.card.funding
        } : null,
        is_default: customer.invoice_settings?.default_payment_method === pm.id,
        created: pm.created
      }));

      res.json({
        success: true,
        payment_methods: formattedMethods
      });
    } catch (error) {
      console.error('Error retrieving payment methods:', error);
      res.status(500).json({
        success: false,
        message: "Failed to retrieve payment methods"
      });
    }
  });

  // Attach payment method from successful SetupIntent
  app.post("/api/billing/attach-payment-method", requireAuth, async (req: AuthenticatedRequest, res) => {
    try {
      const { setup_intent_id } = req.body;
      
      if (!setup_intent_id) {
        return res.status(400).json({
          success: false,
          message: "SetupIntent ID is required"
        });
      }

      const user = await storage.getUser(req.user!.id);
      if (!user || !user.stripeCustomerId) {
        return res.status(404).json({
          success: false,
          message: "User not found or no Stripe customer"
        });
      }

      // Retrieve the SetupIntent to get the payment method
      const setupIntent = await stripe.setupIntents.retrieve(setup_intent_id);
      
      if (setupIntent.status !== 'succeeded') {
        return res.status(400).json({
          success: false,
          message: "SetupIntent has not succeeded yet"
        });
      }

      if (!setupIntent.payment_method || typeof setupIntent.payment_method === 'string') {
        return res.status(400).json({
          success: false,
          message: "No payment method found in SetupIntent"
        });
      }

      // Verify the payment method belongs to the user's customer
      if (setupIntent.customer !== user.stripeCustomerId) {
        return res.status(403).json({
          success: false,
          message: "Payment method does not belong to this user"
        });
      }

      const paymentMethod = setupIntent.payment_method as Stripe.PaymentMethod;

      res.json({
        success: true,
        payment_method: {
          id: paymentMethod.id,
          type: paymentMethod.type,
          card: paymentMethod.card ? {
            brand: paymentMethod.card.brand,
            last4: paymentMethod.card.last4,
            exp_month: paymentMethod.card.exp_month,
            exp_year: paymentMethod.card.exp_year,
            funding: paymentMethod.card.funding
          } : null,
          is_default: false
        },
        message: "Payment method attached successfully"
      });
    } catch (error) {
      console.error('Error attaching payment method:', error);
      res.status(500).json({
        success: false,
        message: "Failed to attach payment method"
      });
    }
  });

  // Remove saved payment method
  app.delete("/api/billing/payment-methods/:id", requireAuth, async (req: AuthenticatedRequest, res) => {
    try {
      const { id } = req.params;
      
      const user = await storage.getUser(req.user!.id);
      if (!user || !user.stripeCustomerId) {
        return res.status(404).json({
          success: false,
          message: "User not found"
        });
      }

      // Verify the payment method belongs to the user
      let paymentMethod;
      try {
        paymentMethod = await stripe.paymentMethods.retrieve(id);
        if (paymentMethod.customer !== user.stripeCustomerId) {
          return res.status(403).json({
            success: false,
            message: "Payment method does not belong to this user"
          });
        }
      } catch (error) {
        return res.status(404).json({
          success: false,
          message: "Payment method not found"
        });
      }

      // Check for active subscriptions
      const subscriptions = await stripe.subscriptions.list({
        customer: user.stripeCustomerId,
        status: 'active',
      });

      if (subscriptions.data.length > 0) {
        // Get all payment methods for this customer
        const customerPaymentMethods = await stripe.paymentMethods.list({
          customer: user.stripeCustomerId,
          type: 'card',
        });

        // If this is the only payment method and there are active subscriptions, prevent deletion
        if (customerPaymentMethods.data.length <= 1) {
          return res.status(400).json({
            success: false,
            message: "Cannot delete the only payment method while you have active subscriptions. Please add another payment method first."
          });
        }

        // If deleting the default payment method with active subscriptions, check if there's another to set as default
        const customer = await stripe.customers.retrieve(user.stripeCustomerId);
        if (customer && !customer.deleted && customer.invoice_settings.default_payment_method === id) {
          // Find the next available payment method to set as default
          const otherPaymentMethod = customerPaymentMethods.data.find(pm => pm.id !== id);
          if (otherPaymentMethod) {
            await stripe.customers.update(user.stripeCustomerId, {
              invoice_settings: {
                default_payment_method: otherPaymentMethod.id,
              },
            });
          }
        }
      }

      // Detach the payment method
      await stripe.paymentMethods.detach(id);

      res.json({
        success: true,
        message: "Payment method removed successfully"
      });
    } catch (error) {
      console.error('Error removing payment method:', error);
      res.status(500).json({
        success: false,
        message: "Failed to remove payment method"
      });
    }
  });

  // Set default payment method
  app.patch("/api/billing/default-payment-method", requireAuth, async (req: AuthenticatedRequest, res) => {
    try {
      const { payment_method_id } = req.body;
      
      if (!payment_method_id) {
        return res.status(400).json({
          success: false,
          message: "Payment method ID is required"
        });
      }

      const user = await storage.getUser(req.user!.id);
      if (!user || !user.stripeCustomerId) {
        return res.status(404).json({
          success: false,
          message: "User not found"
        });
      }

      // Verify the payment method belongs to the user
      try {
        const paymentMethod = await stripe.paymentMethods.retrieve(payment_method_id);
        if (paymentMethod.customer !== user.stripeCustomerId) {
          return res.status(403).json({
            success: false,
            message: "Payment method does not belong to this user"
          });
        }
      } catch (error) {
        return res.status(404).json({
          success: false,
          message: "Payment method not found"
        });
      }

      // Update customer's default payment method
      await stripe.customers.update(user.stripeCustomerId, {
        invoice_settings: {
          default_payment_method: payment_method_id
        }
      });

      res.json({
        success: true,
        message: "Default payment method updated successfully"
      });
    } catch (error) {
      console.error('Error setting default payment method:', error);
      res.status(500).json({
        success: false,
        message: "Failed to set default payment method"
      });
    }
  });

  // Get user's invoice history
  app.get("/api/billing/invoices", requireAuth, async (req: AuthenticatedRequest, res) => {
    try {
      const user = await storage.getUser(req.user!.id);
      if (!user || !user.stripeCustomerId) {
        return res.json({
          success: true,
          invoices: []
        });
      }

      const invoices = await stripe.invoices.list({
        customer: user.stripeCustomerId,
        limit: 20
      });

      const formattedInvoices = invoices.data.map(invoice => ({
        id: invoice.id,
        number: invoice.number,
        amount_paid: invoice.amount_paid,
        amount_due: invoice.amount_due,
        currency: invoice.currency,
        status: invoice.status,
        created: invoice.created,
        due_date: invoice.due_date,
        hosted_invoice_url: invoice.hosted_invoice_url,
        invoice_pdf: invoice.invoice_pdf,
        description: invoice.description,
        period_start: invoice.period_start,
        period_end: invoice.period_end
      }));

      res.json({
        success: true,
        invoices: formattedInvoices
      });
    } catch (error) {
      console.error('Error retrieving invoices:', error);
      res.status(500).json({
        success: false,
        message: "Failed to retrieve invoices"
      });
    }
  });

  // Get active subscriptions
  app.get("/api/billing/subscriptions", requireAuth, async (req: AuthenticatedRequest, res) => {
    try {
      const user = await storage.getUser(req.user!.id);
      if (!user || !user.stripeCustomerId) {
        return res.json({
          success: true,
          subscriptions: []
        });
      }

      const subscriptions = await stripe.subscriptions.list({
        customer: user.stripeCustomerId,
        status: 'active'
      });

      const formattedSubscriptions = subscriptions.data.map((sub: any) => ({
        id: sub.id,
        status: sub.status,
        current_period_start: sub.current_period_start,
        current_period_end: sub.current_period_end,
        plan: sub.items.data[0]?.price ? {
          amount: sub.items.data[0].price.unit_amount,
          currency: sub.items.data[0].price.currency,
          interval: sub.items.data[0].price.recurring?.interval,
          product: sub.items.data[0].price.product
        } : null,
        created: sub.created,
        cancel_at_period_end: sub.cancel_at_period_end
      }));

      res.json({
        success: true,
        subscriptions: formattedSubscriptions
      });
    } catch (error) {
      console.error('Error retrieving subscriptions:', error);
      res.status(500).json({
        success: false,
        message: "Failed to retrieve subscriptions"
      });
    }
  });

  // Update customer billing information
  app.post("/api/billing/update-customer", requireAuth, async (req: AuthenticatedRequest, res) => {
    try {
      const { name, email, address, phone } = req.body;
      
      const user = await storage.getUser(req.user!.id);
      if (!user || !user.stripeCustomerId) {
        return res.status(404).json({
          success: false,
          message: "User not found"
        });
      }

      const updateData: Stripe.CustomerUpdateParams = {};
      
      if (name) updateData.name = name;
      if (email) updateData.email = email;
      if (phone) updateData.phone = phone;
      if (address) updateData.address = address;

      await stripe.customers.update(user.stripeCustomerId, updateData);

      res.json({
        success: true,
        message: "Customer information updated successfully"
      });
    } catch (error) {
      console.error('Error updating customer:', error);
      res.status(500).json({
        success: false,
        message: "Failed to update customer information"
      });
    }
  });

  // Credit system routes
  // Get user's credit balance
  app.get('/api/credits/balance', gate("ENABLE_CREDITS_API"), isAuthenticated, async (req: any, res) => {
    try {
      const userId = req.user.id;
      
      let balance = await storage.getCreditBalance(userId);
      
      // If no balance exists, return 0
      if (!balance) {
        balance = { 
          userId, 
          balance: 0,
          creditsExpiresAt: null,
          lastPackPurchased: null,
          autoExtendEnabled: null
        };
      }
      
      res.json({
        success: true,
        balance: balance.balance
      });
    } catch (error) {
      console.error('Error fetching credit balance:', error);
      res.status(500).json({
        success: false,
        message: 'Failed to fetch credit balance'
      });
    }
  });

  // Alias for older/newer client code that calls /api/credits/me
  app.get("/api/credits/me", gate("ENABLE_CREDITS_API"), isAuthenticated, async (req: any, res) => {
    try {
      const userId = req.user.id;
      const email = req.user.email;
      
      let balance = await storage.getCreditBalance(userId);
      const bal = balance?.balance ?? 0;
      
      res.json({ 
        email, 
        balance: bal 
      });
    } catch (error) {
      console.error('Error fetching credits/me:', error);
      res.status(500).json({
        success: false,
        message: 'Failed to fetch credit information'
      });
    }
  });

  // Get user's credit transaction history
  app.get('/api/credits/transactions', gate("ENABLE_CREDITS_API"), isAuthenticated, async (req: any, res) => {
    try {
      const userId = req.user.id;
      const transactions = await storage.getCreditTransactions(userId);
      
      res.json({
        success: true,
        transactions
      });
    } catch (error) {
      console.error('Error fetching credit transactions:', error);
      res.status(500).json({
        success: false,
        message: 'Failed to fetch credit transactions'
      });
    }
  });

  // Safe enqueue guard - check credits before enqueueing job
  app.post('/api/credits/check-and-enqueue', gate("ENABLE_CREDITS_API"), isAuthenticated, async (req: any, res) => {
    try {
      const userId = req.user.id;
      const count = Math.max(1, Number(req.body?.count || 1));
      
      const balance = await storage.getCreditBalance(userId);
      const bal = balance?.balance ?? 0;
      
      if (bal < count) {
        return res.status(402).json({ 
          ok: false, 
          error: "Not enough credits" 
        });
      }
      
      // TODO: Enqueue job to your queue system
      // const jobId = await queue.add({ userId, photoUrl: req.body.photoUrl, ... });
      const jobId = "to-fill"; // Placeholder until queue system is implemented
      
      res.json({ 
        ok: true, 
        jobId, 
        balance: bal 
      });
    } catch (error) {
      console.error('Error checking credits for enqueue:', error);
      res.status(500).json({
        ok: false,
        error: 'Failed to check credits'
      });
    }
  });

  // CSV export of credits ledger for accounting
  app.get("/api/credits/ledger.csv", gate("ENABLE_CREDITS_API"), isAuthenticated, async (req: any, res) => {
    try {
      const userId = req.user.id;
      const { from, to } = req.query as { from?: string; to?: string };
      
      const result = await pool.query(
        `SELECT created_at, delta, reason, source_id
           FROM credit_ledger
          WHERE user_id = $1
            AND ($2::timestamptz IS NULL OR created_at >= $2::timestamptz)
            AND ($3::timestamptz IS NULL OR created_at <  $3::timestamptz)
          ORDER BY created_at DESC
          LIMIT 5000`,
        [userId, from || null, to || null]
      );

      res.setHeader("Content-Type", "text/csv; charset=utf-8");
      res.setHeader("Content-Disposition", `attachment; filename="credits_ledger.csv"`);

      // header
      res.write("date,delta,reason,source_id\n");
      for (const r of result.rows) {
        const d = format(new Date(r.created_at), "yyyy-MM-dd HH:mm:ss");
        const delta = Number(r.delta);
        const reason = (r.reason || "").replace(/"/g, '""');
        const src = (r.source_id || "").replace(/"/g, '""');
        res.write(`${d},${delta},"${reason}","${src}"\n`);
      }
      res.end();
    } catch (error) {
      console.error('Error exporting credits ledger:', error);
      res.status(500).json({
        success: false,
        message: 'Failed to export credits ledger'
      });
    }
  });

  // R2 File Manager Routes
  // List one level under a folder
  app.get("/api/manager/list", gate("ENABLE_R2"), isAuthenticated, async (req: any, res) => {
    try {
      const userId = req.user.id;
      const { kind, path = "" } = req.query as { kind?: string; path?: string };
      if (!["originals", "staged"].includes(kind || "")) {
        return res.status(400).json({ error: "invalid kind" });
      }
      const base = userKey(userId, `${kind}/${path}`.replace(/\/+$/, "") + "/");
      const data = await listDir(base);
      res.json({ base, ...data });
    } catch (error) {
      console.error('Error listing directory:', error);
      res.status(500).json({ error: 'Failed to list directory' });
    }
  });

  // Create folder
  app.post("/api/manager/folder", gate("ENABLE_R2"), isAuthenticated, async (req: any, res) => {
    try {
      const userId = req.user.id;
      const { kind, path } = req.body || {};
      if (!kind || typeof path !== "string") {
        return res.status(400).json({ error: "kind & path required" });
      }
      const key = userKey(userId, `${kind}/${path}`.replace(/\/+$/, "") + "/");
      await ensureFolder(key);
      res.json({ ok: true });
    } catch (error) {
      console.error('Error creating folder:', error);
      res.status(500).json({ error: 'Failed to create folder' });
    }
  });

  // Move a single file
  app.post("/api/manager/move", gate("ENABLE_R2"), isAuthenticated, async (req: any, res) => {
    try {
      const userId = req.user.id;
      const { fromKey, toKey } = req.body || {};
      const userPrefix = `${userId}/`;
      if (!fromKey || !toKey || !fromKey.startsWith(userPrefix) || !toKey.startsWith(userPrefix)) {
        return res.status(400).json({ error: "bad keys" });
      }
      await moveObject(fromKey, toKey);
      res.json({ ok: true });
    } catch (error) {
      console.error('Error moving file:', error);
      res.status(500).json({ error: 'Failed to move file' });
    }
  });

  // Delete file or folder
  app.post("/api/manager/delete", gate("ENABLE_R2"), isAuthenticated, async (req: any, res) => {
    try {
      const userId = req.user.id;
      const { key, isFolder } = req.body || {};
      const userPrefix = `${userId}/`;
      if (!key || !key.startsWith(userPrefix)) {
        return res.status(400).json({ error: "bad key" });
      }
      if (isFolder) {
        await deletePrefix(key.endsWith("/") ? key : key + "/");
      } else {
        await deleteObject(key);
      }
      res.json({ ok: true });
    } catch (error) {
      console.error('Error deleting:', error);
      res.status(500).json({ error: 'Failed to delete' });
    }
  });

  // Rename folder (deep)
  app.post("/api/manager/rename-folder", gate("ENABLE_R2"), isAuthenticated, async (req: any, res) => {
    try {
      const userId = req.user.id;
      const { oldKey, newKey } = req.body || {};
      const userPrefix = `${userId}/`;
      if (!oldKey || !newKey || !oldKey.startsWith(userPrefix) || !newKey.startsWith(userPrefix)) {
        return res.status(400).json({ error: "bad keys" });
      }
      await renamePrefix(oldKey, newKey);
      res.json({ ok: true });
    } catch (error) {
      console.error('Error renaming folder:', error);
      res.status(500).json({ error: 'Failed to rename folder' });
    }
  });

  // Signed upload into a folder
  app.post("/api/manager/sign-upload", gate("ENABLE_R2"), isAuthenticated, async (req: any, res) => {
    try {
      const userId = req.user.id;
      const { kind, path, filename } = req.body || {};
      if (!["originals", "staged"].includes(kind) || !filename) {
        return res.status(400).json({ error: "invalid input" });
      }
      const key = userKey(userId, `${kind}/${(path || "").replace(/\/+$/, "")}/${filename}`.replace(/\/+/g, "/"));
      const url = await signPut(key, req.headers["x-upload-content-type"] as string);
      res.json({ key, url });
    } catch (error) {
      console.error('Error signing upload:', error);
      res.status(500).json({ error: 'Failed to sign upload' });
    }
  });

  // Enhanced order flow to support saved payment methods
  app.post("/api/create-payment-intent-with-saved-method", requireAuth, async (req: AuthenticatedRequest, res) => {
    try {
      const { planId, planType, payment_method_id, use_default } = req.body;
      
      // Validate required parameters
      if (!planId || !planType) {
        return res.status(400).json({ 
          success: false, 
          message: "Plan ID and plan type are required" 
        });
      }
      
      if (!payment_method_id && !use_default) {
        return res.status(400).json({
          success: false,
          message: "Either payment_method_id or use_default must be specified"
        });
      }

      const user = await storage.getUser(req.user!.id);
      if (!user || !user.stripeCustomerId) {
        return res.status(404).json({
          success: false,
          message: "User not found or no payment methods available"
        });
      }

      // Securely get pricing from server-side table
      let planPricing;
      try {
        planPricing = getPlanPricing(planId, planType);
      } catch (error) {
        return res.status(400).json({
          success: false,
          message: (error as Error).message
        });
      }

      let paymentMethodToUse = payment_method_id;
      
      // If use_default is specified, get the customer's default payment method
      if (use_default && !payment_method_id) {
        const customer = await stripe.customers.retrieve(user.stripeCustomerId) as Stripe.Customer;
        paymentMethodToUse = customer.invoice_settings?.default_payment_method as string;
        
        if (!paymentMethodToUse) {
          return res.status(400).json({
            success: false,
            message: "No default payment method set"
          });
        }
      }

      // Verify the payment method belongs to the user
      if (paymentMethodToUse) {
        try {
          const paymentMethod = await stripe.paymentMethods.retrieve(paymentMethodToUse);
          if (paymentMethod.customer !== user.stripeCustomerId) {
            return res.status(403).json({
              success: false,
              message: "Payment method does not belong to this user"
            });
          }
        } catch (error) {
          return res.status(404).json({
            success: false,
            message: "Payment method not found"
          });
        }
      }

      const paymentIntent = await stripe.paymentIntents.create({
        amount: Math.round(planPricing.price * 100), // Convert to cents
        currency: "usd",
        customer: user.stripeCustomerId,
        payment_method: paymentMethodToUse,
        confirmation_method: 'manual',
        confirm: true,
        off_session: true, // Indicates this is for a saved payment method
        metadata: {
          planId,
          planType,
          planName: planPricing.name,
          photos: planPricing.photos.toString(),
          userId: user.id
        },
      });

      if (paymentIntent.status === 'requires_action') {
        // 3D Secure or other authentication required
        res.json({
          success: true,
          requires_action: true,
          client_secret: paymentIntent.client_secret,
          payment_intent: {
            id: paymentIntent.id,
            status: paymentIntent.status
          }
        });
      } else if (paymentIntent.status === 'succeeded') {
        // Payment completed successfully
        res.json({
          success: true,
          payment_intent: {
            id: paymentIntent.id,
            status: paymentIntent.status
          },
          plan: {
            id: planId,
            type: planType,
            name: planPricing.name,
            price: planPricing.price,
            photos: planPricing.photos
          }
        });
      } else {
        // Payment failed
        res.status(400).json({
          success: false,
          message: "Payment failed",
          payment_intent: {
            id: paymentIntent.id,
            status: paymentIntent.status
          }
        });
      }
    } catch (error: any) {
      console.error('Stripe payment with saved method error:', error);
      
      if (error.type === 'StripeCardError') {
        // Card was declined
        res.status(400).json({
          success: false,
          message: "Your card was declined",
          decline_code: error.decline_code
        });
      } else {
        res.status(500).json({ 
          success: false,
          message: "Error processing payment: " + error.message 
        });
      }
    }
  });

  // Staging request endpoints
  
  // Create a payment-verified staging request (post-purchase order completion)
  app.post("/api/order-completion", async (req, res) => {
    try {
      // Validate request body
      const validatedData = orderCompletionSchema.parse(req.body);
      
      // Verify payment with Stripe
      let paymentIntent;
      try {
        paymentIntent = await stripe.paymentIntents.retrieve(validatedData.paymentIntentId);
      } catch (error) {
        return res.status(400).json({
          success: false,
          message: "Invalid payment intent ID"
        });
      }
      
      // Verify payment was successful
      if (paymentIntent.status !== 'succeeded') {
        return res.status(400).json({
          success: false,
          message: "Payment has not been completed successfully"
        });
      }
      
      // Check if staging request already exists for this payment (idempotency)
      const existingRequest = await storage.getStagingRequestByPaymentIntent(validatedData.paymentIntentId);
      if (existingRequest) {
        // Return existing request with 200 status for idempotency
        return res.status(200).json({
          success: true,
          message: "Order was already completed for this payment",
          data: existingRequest
        });
      }
      
      // Extract plan information from payment metadata
      const planId = paymentIntent.metadata.planId;
      const planType = paymentIntent.metadata.planType as 'onetime' | 'subscription';
      const photosPurchased = paymentIntent.metadata.photos;
      
      if (!planId || !planType || !photosPurchased) {
        return res.status(400).json({
          success: false,
          message: "Payment is missing required plan information"
        });
      }
      
      // Create the full staging request data
      const stagingRequestData = {
        ...validatedData,
        planId,
        planType,
        photosPurchased,
        propertyImages: [] // Will be updated via separate endpoint
      };
      
      // Create staging request
      const stagingRequest = await storage.createStagingRequest(stagingRequestData);
      
      // Send email notifications (async, don't wait)
      Promise.all([
        sendNewRequestNotification(stagingRequest),
        sendClientConfirmation(stagingRequest)
      ]).catch(error => {
        console.error('Failed to send email notifications:', error);
        // Don't fail the request if emails fail
      });
      
      res.status(201).json({
        success: true,
        data: stagingRequest,
        message: "Order completed successfully"
      });
    } catch (error) {
      if (error instanceof z.ZodError) {
        return res.status(400).json({
          success: false,
          message: "Validation error",
          errors: error.errors
        });
      }
      
      console.error("Error completing order:", error);
      res.status(500).json({
        success: false,
        message: "Internal server error"
      });
    }
  });
  
  // Create a quote request from contact form (simplified schema)
  app.post("/api/contact-quote", async (req, res) => {
    try {
      // Validate request body using simplified contact schema
      const validatedData = contactQuoteSchema.parse(req.body);
      
      // Create a simplified quote request in memory storage
      // We'll store it with placeholder values for required fields
      const quoteData = {
        // Required fields for storage (with placeholder values)
        paymentIntentId: `quote_${Date.now()}_${Math.random().toString(36).substr(2, 9)}`,
        planId: "quote",
        planType: "onetime" as const,
        photosPurchased: "0",
        addressLine1: "TBD",
        city: "TBD", 
        state: "TBD",
        postalCode: "TBD",
        // Actual form data
        ...validatedData
      };
      
      // Create staging request with quote data  
      const stagingRequest = await storage.createStagingRequest({
        ...quoteData,
        propertyType: validatedData.propertyType as "single_family" | "condo" | "townhouse" | "residential" | "commercial" | "vacation_rental",
        rooms: validatedData.rooms as "1" | "2" | "3" | "4" | "5" | "6+"
      });
      
      // Send email notifications (async, don't wait)
      Promise.all([
        sendNewRequestNotification(stagingRequest),
        sendClientConfirmation(stagingRequest)
      ]).catch(error => {
        console.error("Error sending email notifications:", error);
        // Don't fail the request if email fails
      });
      
      res.status(201).json({
        success: true,
        message: "Quote request submitted successfully",
        data: {
          id: stagingRequest.id
        }
      });
    } catch (error) {
      console.error("Error creating quote request:", error);
      
      if (error instanceof z.ZodError) {
        return res.status(400).json({
          success: false,
          message: "Invalid request data",
          errors: error.errors
        });
      }
      
      res.status(500).json({
        success: false,
        message: "Internal server error"
      });
    }
  });
  
  // Create a new staging request (legacy - for contact form)
  app.post("/api/staging-requests", async (req, res) => {
    try {
      // Validate request body
      const validatedData = insertStagingRequestSchema.parse(req.body);
      
      // Create staging request
      const stagingRequest = await storage.createStagingRequest(validatedData);
      
      // Send email notifications (async, don't wait)
      Promise.all([
        sendNewRequestNotification(stagingRequest),
        sendClientConfirmation(stagingRequest)
      ]).catch(error => {
        console.error('Failed to send email notifications:', error);
        // Don't fail the request if emails fail
      });
      
      res.status(201).json({
        success: true,
        data: stagingRequest,
        message: "Staging request submitted successfully"
      });
    } catch (error) {
      if (error instanceof z.ZodError) {
        return res.status(400).json({
          success: false,
          message: "Validation error",
          errors: error.errors
        });
      }
      
      console.error("Error creating staging request:", error);
      res.status(500).json({
        success: false,
        message: "Internal server error"
      });
    }
  });

  // Get all staging requests (for admin)
  app.get("/api/staging-requests", requireAdminAuth, async (req, res) => {
    try {
      const requests = await storage.getAllStagingRequests();
      res.json({
        success: true,
        data: requests
      });
    } catch (error) {
      console.error("Error fetching staging requests:", error);
      res.status(500).json({
        success: false,
        message: "Internal server error"
      });
    }
  });

  // Get specific staging request
  app.get("/api/staging-requests/:id", async (req, res) => {
    try {
      const { id } = req.params;
      
      // Validate ID parameter
      if (!id || typeof id !== 'string' || id.trim().length === 0) {
        return res.status(400).json({
          success: false,
          message: "Invalid request ID"
        });
      }
      
      const request = await storage.getStagingRequest(id.trim());
      
      if (!request) {
        return res.status(404).json({
          success: false,
          message: "Staging request not found"
        });
      }
      
      res.json({
        success: true,
        data: request
      });
    } catch (error) {
      console.error("Error fetching staging request:", error);
      res.status(500).json({
        success: false,
        message: "Internal server error"
      });
    }
  });

  // Update staging request (for admin)
  app.put("/api/staging-requests/:id", requireAdminAuth, async (req, res) => {
    try {
      const { id } = req.params;
      
      // Validate ID parameter
      if (!id || typeof id !== 'string' || id.trim().length === 0) {
        return res.status(400).json({
          success: false,
          message: "Invalid request ID"
        });
      }
      
      // Validate request body with secure update schema
      const validatedUpdates = updateStagingRequestSchema.parse(req.body);
      
      const updated = await storage.updateStagingRequest(id.trim(), validatedUpdates);
      
      if (!updated) {
        return res.status(404).json({
          success: false,
          message: "Staging request not found"
        });
      }
      
      res.json({
        success: true,
        data: updated,
        message: "Staging request updated successfully"
      });
    } catch (error) {
      if (error instanceof z.ZodError) {
        return res.status(400).json({
          success: false,
          message: "Validation error",
          errors: error.errors
        });
      }
      
      console.error("Error updating staging request:", error);
      res.status(500).json({
        success: false,
        message: "Internal server error"
      });
    }
  });

  // Delete staging request (for admin)
  app.delete("/api/staging-requests/:id", requireAdminAuth, async (req, res) => {
    try {
      const { id } = req.params;
      
      // Validate ID parameter
      if (!id || typeof id !== 'string' || id.trim().length === 0) {
        return res.status(400).json({
          success: false,
          message: "Invalid request ID"
        });
      }
      
      const deleted = await storage.deleteStagingRequest(id.trim());
      
      if (!deleted) {
        return res.status(404).json({
          success: false,
          message: "Staging request not found"
        });
      }
      
      res.json({
        success: true,
        message: "Staging request deleted successfully"
      });
    } catch (error) {
      console.error("Error deleting staging request:", error);
      res.status(500).json({
        success: false,
        message: "Internal server error"
      });
    }
  });

  // Object storage endpoints for file uploads
  
  // Get secure upload URL for property images with cryptographic binding
  app.post("/api/objects/upload", async (req, res) => {
    try {
      const { stagingRequestId, fileName, fileSize, fileType, uploadToken } = req.body;
      const userAgent = req.headers['user-agent'];
      const ipAddress = req.ip || req.connection.remoteAddress;
      
      // Basic validation for upload URL generation (uploadToken not required at this stage)
      const validation = fileValidationService.validateUploadRequest({
        stagingRequestId,
        fileName,
        fileSize,
        fileType,
        // Don't pass uploadToken for initial validation - it will be generated server-side
        uploadToken: undefined
      });

      if (!validation.isValid) {
        // Log security violation for monitoring
        fileValidationService.logSecurityViolation({
          type: 'INVALID_TOKEN',
          details: {
            errors: validation.errors,
            stagingRequestId,
            fileName,
            fileSize,
            fileType
          },
          userAgent,
          ipAddress
        });

        return res.status(400).json({
          success: false,
          error: "Upload request validation failed",
          details: validation.errors
        });
      }

      // Verify the staging request exists and user has access
      const stagingRequest = await storage.getStagingRequest(stagingRequestId.trim());
      if (!stagingRequest) {
        fileValidationService.logSecurityViolation({
          type: 'UNAUTHORIZED_ACCESS',
          details: {
            reason: 'staging_request_not_found',
            stagingRequestId: stagingRequestId.trim()
          },
          userAgent,
          ipAddress
        });

        return res.status(404).json({
          success: false,
          error: "Staging request not found"
        });
      }

      // Generate cryptographically secure upload token
      const secureToken = fileValidationService.generateUploadToken(
        stagingRequest.id,
        FILE_VALIDATION_CONFIG.ALLOWED_MIME_TYPES,
        FILE_VALIDATION_CONFIG.MAX_FILE_SIZE
      );

      const objectStorageService = new ObjectStorageService();
      const uploadURL = await objectStorageService.getObjectEntityUploadURL();
      
      res.json({ 
        method: "PUT",
        url: uploadURL,
        stagingRequestId: stagingRequest.id,
        uploadToken: secureToken,
        allowedFileTypes: FILE_VALIDATION_CONFIG.ALLOWED_MIME_TYPES,
        maxFileSize: FILE_VALIDATION_CONFIG.MAX_FILE_SIZE,
        tokenExpiresIn: FILE_VALIDATION_CONFIG.UPLOAD_TOKEN_EXPIRY / 1000 // seconds
      });
    } catch (error) {
      console.error("Error generating secure upload URL:", error);
      res.status(500).json({ 
        success: false, 
        error: "Failed to generate upload URL" 
      });
    }
  });

  // Serve uploaded objects with ACL authorization checks
  app.get("/objects/:objectPath(*)", async (req, res) => {
    try {
      const objectStorageService = new ObjectStorageService();
      const objectFile = await objectStorageService.getObjectEntityFile(req.path);
      
      // Get user ID from session or authentication (currently no auth system)
      // For now, we'll allow access only to public objects or objects without ACL
      const userId = undefined; // TODO: Add proper authentication system
      
      // Check if user can access this object based on ACL policy
      const canAccess = await objectStorageService.canAccessObjectEntity({
        userId,
        objectFile,
        requestedPermission: undefined // Defaults to READ permission
      });
      
      if (!canAccess) {
        return res.status(403).json({ 
          error: "Access denied",
          message: "You do not have permission to access this file"
        });
      }
      
      objectStorageService.downloadObject(objectFile, res);
    } catch (err) {
      const error = err as Error;
      console.error("Error serving object:", error);
      if (error.message === "Object not found") {
        res.status(404).json({ error: "File not found" });
      } else {
        res.status(500).json({ error: "Internal server error" });
      }
    }
  });

  // Server-side file validation endpoint (called after file upload to GCS)
  app.post("/api/objects/validate", upload.single('file'), async (req: MulterRequest, res) => {
    try {
      const { uploadToken, stagingRequestId } = req.body;
      const userAgent = req.headers['user-agent'];
      const ipAddress = req.ip || req.connection.remoteAddress;

      // Validate upload token
      const token = fileValidationService.validateUploadToken(uploadToken);
      if (!token) {
        fileValidationService.logSecurityViolation({
          type: 'INVALID_TOKEN',
          details: {
            reason: 'invalid_or_expired_token',
            uploadToken
          },
          userAgent,
          ipAddress
        });

        return res.status(401).json({
          success: false,
          error: "Invalid or expired upload token"
        });
      }

      // Verify token matches staging request
      if (token.stagingRequestId !== stagingRequestId) {
        fileValidationService.logSecurityViolation({
          type: 'INVALID_TOKEN',
          details: {
            reason: 'token_staging_request_mismatch',
            tokenStagingRequestId: token.stagingRequestId,
            providedStagingRequestId: stagingRequestId
          },
          userAgent,
          ipAddress
        });

        return res.status(400).json({
          success: false,
          error: "Upload token does not match staging request"
        });
      }

      // Validate uploaded file if provided
      if (req.file) {
        const validationResult = await fileValidationService.validateFileContent(req.file.buffer, token);
        
        if (!validationResult.isValid) {
          fileValidationService.logSecurityViolation({
            type: 'FILE_TYPE_MISMATCH',
            details: {
              reason: 'server_side_validation_failed',
              errors: validationResult.errors,
              detectedMimeType: validationResult.mimeType,
              fileSize: validationResult.size,
              stagingRequestId
            },
            userAgent,
            ipAddress
          });

          return res.status(400).json({
            success: false,
            error: "File validation failed",
            details: validationResult.errors
          });
        }

        res.json({
          success: true,
          message: "File validation passed",
          fileInfo: {
            mimeType: validationResult.mimeType,
            extension: validationResult.extension,
            size: validationResult.size,
            metadata: validationResult.metadata
          }
        });
      } else {
        res.json({
          success: true,
          message: "Token validation passed"
        });
      }
    } catch (error) {
      console.error("Error validating file:", error);
      res.status(500).json({
        success: false,
        error: "File validation failed"
      });
    }
  });

  // Update staging request with uploaded images (enhanced security)
  app.put("/api/staging-requests/:id/images", async (req, res) => {
    try {
      const { id } = req.params;
      const { propertyImages } = req.body;
      
      // Validate ID parameter
      if (!id || typeof id !== 'string' || id.trim().length === 0) {
        return res.status(400).json({
          success: false,
          message: "Invalid request ID"
        });
      }
      
      if (!propertyImages || !Array.isArray(propertyImages)) {
        return res.status(400).json({
          success: false,
          message: "Property images array is required"
        });
      }
      
      // Validate maximum number of images (max 10 images)
      if (propertyImages.length > 10) {
        return res.status(400).json({
          success: false,
          message: "Maximum of 10 images allowed per staging request"
        });
      }

      // Verify the staging request exists first
      const existingRequest = await storage.getStagingRequest(id.trim());
      if (!existingRequest) {
        return res.status(404).json({
          success: false,
          message: "Staging request not found"
        });
      }

      // Enhanced validation and ACL policy setting with server-side file verification
      const objectStorageService = new ObjectStorageService();
      const normalizedImages = [];
      const userAgent = req.headers['user-agent'];
      const ipAddress = req.ip || req.connection.remoteAddress;
      
      for (const imageUrl of propertyImages) {
        if (!imageUrl || typeof imageUrl !== 'string') {
          return res.status(400).json({
            success: false,
            message: "All image URLs must be valid strings"
          });
        }
        
        try {
          // Normalize the path first
          const normalizedPath = objectStorageService.normalizeObjectEntityPath(imageUrl);
          
          // Verify the file exists and validate its content server-side
          let isValidFile = false;
          try {
            const objectFile = await objectStorageService.getObjectEntityFile(normalizedPath);
            
            // Download and validate file content to prevent bypassing client-side restrictions
            const fileStream = objectFile.createReadStream();
            const chunks: Buffer[] = [];
            
            for await (const chunk of fileStream) {
              chunks.push(chunk);
            }
            
            const fileBuffer = Buffer.concat(chunks);
            
            // Validate file content using server-side validation
            const validationResult = await fileValidationService.validateFileContent(fileBuffer);
            
            if (!validationResult.isValid) {
              // Log security violation - file failed server-side validation
              fileValidationService.logSecurityViolation({
                type: 'FILE_TYPE_MISMATCH',
                details: {
                  reason: 'uploaded_file_failed_validation',
                  errors: validationResult.errors,
                  imageUrl,
                  normalizedPath,
                  stagingRequestId: id.trim(),
                  detectedMimeType: validationResult.mimeType,
                  fileSize: validationResult.size
                },
                userAgent,
                ipAddress
              });

              return res.status(400).json({
                success: false,
                message: `File validation failed for ${imageUrl}: ${validationResult.errors.join(', ')}`
              });
            }
            
            isValidFile = true;
            console.log(`File validation passed for ${imageUrl}:`, {
              mimeType: validationResult.mimeType,
              size: validationResult.size,
              dimensions: validationResult.metadata
            });
            
          } catch (fileErr) {
            const fileError = fileErr as Error;
            console.error("Error validating uploaded file:", imageUrl, fileError);
            
            fileValidationService.logSecurityViolation({
              type: 'UNAUTHORIZED_ACCESS',
              details: {
                reason: 'file_not_found_or_inaccessible',
                imageUrl,
                normalizedPath,
                stagingRequestId: id.trim(),
                error: fileError.message
              },
              userAgent,
              ipAddress
            });

            return res.status(400).json({
              success: false,
              message: `Unable to access or validate file: ${imageUrl}`
            });
          }

          // Only set ACL policy if file validation passed
          if (isValidFile) {
            const normalizedPathWithAcl = await objectStorageService.trySetObjectEntityAclPolicy(
              imageUrl,
              {
                owner: "public", // For staging requests, images should be public
                visibility: "public"
              }
            );
            normalizedImages.push(normalizedPathWithAcl);
          }
          
        } catch (err) {
          const error = err as Error;
          console.error("Error processing image:", imageUrl, error);
          
          fileValidationService.logSecurityViolation({
            type: 'UNAUTHORIZED_ACCESS',
            details: {
              reason: 'image_processing_failed',
              imageUrl,
              stagingRequestId: id.trim(),
              error: error.message
            },
            userAgent,
            ipAddress
          });

          return res.status(500).json({
            success: false,
            message: `Failed to process image: ${imageUrl}`
          });
        }
      }

      // Update the staging request with normalized image paths
      const updatedRequest = await storage.updateStagingRequest(id.trim(), {
        propertyImages: normalizedImages
      });
      
      if (!updatedRequest) {
        return res.status(404).json({
          success: false,
          message: "Staging request not found"
        });
      }

      res.json({
        success: true,
        data: updatedRequest,
        message: "Property images updated successfully"
      });

    } catch (error) {
      console.error("Error updating property images:", error);
      res.status(500).json({
        success: false,
        message: "Failed to update property images"
      });
    }
  });

  // ===== CORE ACCOUNT APIS =====

  // Projects API (linking to existing stagingRequests)

  // List user's projects with pagination
  app.get("/api/projects", requireAuth as any, async (req: AuthenticatedRequest, res) => {
    try {
      if (!req.user) {
        return res.status(401).json({
          success: false,
          message: "Not authenticated"
        });
      }

      const projects = await storage.getStagingRequestsByUser(req.user.id);
      
      res.json({
        success: true,
        data: projects.map(project => ({
          id: project.id,
          paymentIntentId: project.paymentIntentId,
          planId: project.planId,
          planType: project.planType,
          photosPurchased: project.photosPurchased,
          name: project.name,
          email: project.email,
          phone: project.phone,
          addressLine1: project.addressLine1,
          addressLine2: project.addressLine2,
          city: project.city,
          state: project.state,
          postalCode: project.postalCode,
          propertyType: project.propertyType,
          rooms: project.rooms,
          message: project.message,
          propertyImages: project.propertyImages,
          createdAt: project.createdAt
        }))
      });
    } catch (error) {
      console.error('Error fetching projects:', error);
      res.status(500).json({
        success: false,
        message: "An error occurred while fetching projects"
      });
    }
  });

  // Get specific project with all details
  app.get("/api/projects/:id", requireAuth as any, async (req: AuthenticatedRequest, res) => {
    try {
      if (!req.user) {
        return res.status(401).json({
          success: false,
          message: "Not authenticated"
        });
      }

      const { id } = req.params;
      
      if (!id || typeof id !== 'string' || id.trim().length === 0) {
        return res.status(400).json({
          success: false,
          message: "Invalid project ID"
        });
      }

      const project = await storage.getStagingRequest(id.trim());
      
      if (!project) {
        return res.status(404).json({
          success: false,
          message: "Project not found"
        });
      }

      // Check ownership
      if (project.userId !== req.user.id) {
        return res.status(403).json({
          success: false,
          message: "Access denied"
        });
      }

      // Get related data
      const [assets, revisions, extraPhotoRequests] = await Promise.all([
        storage.getAssetsByProject(project.id),
        storage.getRevisionsByProject(project.id),
        storage.getExtraPhotoRequestsByProject(project.id)
      ]);

      res.json({
        success: true,
        data: {
          ...project,
          assets,
          revisions,
          extraPhotoRequests
        }
      });
    } catch (error) {
      console.error('Error fetching project:', error);
      res.status(500).json({
        success: false,
        message: "An error occurred while fetching project"
      });
    }
  });

  // Update project contact info/address only
  app.patch("/api/projects/:id", requireAuth as any, async (req: AuthenticatedRequest, res) => {
    try {
      if (!req.user) {
        return res.status(401).json({
          success: false,
          message: "Not authenticated"
        });
      }

      const { id } = req.params;
      
      if (!id || typeof id !== 'string' || id.trim().length === 0) {
        return res.status(400).json({
          success: false,
          message: "Invalid project ID"
        });
      }

      const project = await storage.getStagingRequest(id.trim());
      
      if (!project) {
        return res.status(404).json({
          success: false,
          message: "Project not found"
        });
      }

      // Check ownership
      if (project.userId !== req.user.id) {
        return res.status(403).json({
          success: false,
          message: "Access denied"
        });
      }

      // Only allow updates to contact info and address fields
      const allowedFields = [
        'name', 'email', 'phone', 'addressLine1', 'addressLine2', 
        'city', 'state', 'postalCode', 'propertyType', 'rooms', 'message'
      ];
      
      const updates: any = {};
      for (const field of allowedFields) {
        if (req.body[field] !== undefined) {
          updates[field] = req.body[field];
        }
      }

      if (Object.keys(updates).length === 0) {
        return res.status(400).json({
          success: false,
          message: "No valid fields to update"
        });
      }

      const updatedProject = await storage.updateStagingRequest(id.trim(), updates);
      
      if (!updatedProject) {
        return res.status(404).json({
          success: false,
          message: "Project not found"
        });
      }

      res.json({
        success: true,
        data: updatedProject,
        message: "Project updated successfully"
      });
    } catch (error) {
      console.error('Error updating project:', error);
      res.status(500).json({
        success: false,
        message: "An error occurred while updating project"
      });
    }
  });

  // Assets API (photo management)

  // Generate presigned upload URLs for photos
  app.post("/api/assets/presign-upload", requireAuth as any, async (req: AuthenticatedRequest, res) => {
    try {
      if (!req.user) {
        return res.status(401).json({
          success: false,
          message: "Not authenticated"
        });
      }

      const { projectId, kind, fileName, fileSize, mimeType } = req.body;
      
      // Validate required fields
      if (!projectId || !kind || !fileName || !fileSize || !mimeType) {
        return res.status(400).json({
          success: false,
          message: "Missing required fields: projectId, kind, fileName, fileSize, mimeType"
        });
      }

      // Validate kind
      if (!['original', 'staged', 'revision_ref'].includes(kind)) {
        return res.status(400).json({
          success: false,
          message: "Invalid asset kind. Must be 'original', 'staged', or 'revision_ref'"
        });
      }

      // Enhanced file validation using existing service
      const validation = fileValidationService.validateUploadRequest({
        stagingRequestId: projectId,
        fileName,
        fileSize,
        fileType: mimeType
      });

      if (!validation.isValid) {
        return res.status(400).json({
          success: false,
          message: "Upload validation failed",
          errors: validation.errors
        });
      }

      // Check project ownership
      const project = await storage.getStagingRequest(projectId);
      if (!project) {
        return res.status(404).json({
          success: false,
          message: "Project not found"
        });
      }

      if (project.userId !== req.user.id) {
        return res.status(403).json({
          success: false,
          message: "Access denied"
        });
      }

      // Generate secure upload token
      const uploadToken = fileValidationService.generateUploadToken(
        projectId,
        FILE_VALIDATION_CONFIG.ALLOWED_MIME_TYPES,
        FILE_VALIDATION_CONFIG.MAX_FILE_SIZE
      );

      // Use enhanced ObjectStorageService with user-specific paths
      const objectStorageService = new ObjectStorageService();
      const uploadDetails = await objectStorageService.generateAssetPresignedUploadUrl(
        req.user.id,
        projectId,
        kind,
        fileName
      );
      
      res.json({
        success: true,
        data: {
          method: "PUT",
          url: uploadDetails.uploadUrl,
          storageKey: uploadDetails.storageKey,
          uploadToken,
          projectId,
          kind,
          allowedFileTypes: FILE_VALIDATION_CONFIG.ALLOWED_MIME_TYPES,
          maxFileSize: FILE_VALIDATION_CONFIG.MAX_FILE_SIZE,
          tokenExpiresIn: FILE_VALIDATION_CONFIG.UPLOAD_TOKEN_EXPIRY / 1000,
          // Additional context for client
          fullPath: uploadDetails.fullPath,
          userId: req.user.id
        }
      });
    } catch (error) {
      console.error('Error generating presigned upload URL:', error);
      res.status(500).json({
        success: false,
        message: "An error occurred while generating upload URL"
      });
    }
  });

  // Confirm successful upload and create asset record
  app.post("/api/assets/confirm-upload", requireAuth as any, async (req: AuthenticatedRequest, res) => {
    try {
      if (!req.user) {
        return res.status(401).json({
          success: false,
          message: "Not authenticated"
        });
      }

      const { uploadToken, ...assetData } = req.body;

      // Optional upload token validation for additional security
      if (uploadToken) {
        const token = fileValidationService.validateUploadToken(uploadToken);
        if (!token) {
          return res.status(400).json({
            success: false,
            message: "Invalid or expired upload token"
          });
        }

        // Verify token matches the project ID
        if (token.stagingRequestId !== assetData.projectId) {
          return res.status(400).json({
            success: false,
            message: "Upload token does not match project"
          });
        }
      }

      const validatedData = insertAssetSchema.parse({
        ...assetData,
        userId: req.user.id
      });

      // Check project ownership
      const project = await storage.getStagingRequest(validatedData.projectId);
      if (!project) {
        return res.status(404).json({
          success: false,
          message: "Project not found"
        });
      }

      if (project.userId !== req.user.id) {
        return res.status(403).json({
          success: false,
          message: "Access denied"
        });
      }

      // Verify the asset actually exists in storage before creating DB record
      const objectStorageService = new ObjectStorageService();
      const assetExists = await objectStorageService.assetExists(validatedData.storageKey);
      
      if (!assetExists) {
        console.error('Upload confirmation failed: Asset not found in storage', {
          storageKey: validatedData.storageKey,
          userId: req.user.id,
          projectId: validatedData.projectId
        });
        
        return res.status(400).json({
          success: false,
          message: "Upload verification failed - asset not found in storage"
        });
      }

      // Get storage metadata to validate/enrich asset data
      const metadata = await objectStorageService.getAssetMetadata(validatedData.storageKey);
      
      // Create the asset record with enriched metadata
      const enrichedAssetData = {
        ...validatedData,
        // Update file size from actual storage if available
        ...(metadata?.size && { fileSize: metadata.size }),
        // Update content type from storage if available
        ...(metadata?.contentType && { mimeType: metadata.contentType }),
        processingStatus: 'completed' // Mark as completed since verification passed
      };

      const asset = await storage.createAsset(enrichedAssetData);
      
      res.status(201).json({
        success: true,
        data: asset,
        message: "Asset created and verified successfully",
        metadata: {
          verifiedInStorage: true,
          ...(metadata && {
            storageMetadata: {
              actualSize: metadata.size,
              contentType: metadata.contentType,
              lastModified: metadata.updated
            }
          })
        }
      });
    } catch (error) {
      if (error instanceof z.ZodError) {
        return res.status(400).json({
          success: false,
          message: "Validation error",
          errors: error.errors
        });
      }
      
      console.error('Error confirming upload:', error);
      res.status(500).json({
        success: false,
        message: "An error occurred while confirming upload"
      });
    }
  });

  // Generate signed download URL for photos
  app.get("/api/assets/:id/download", requireAuth as any, async (req: AuthenticatedRequest, res) => {
    try {
      if (!req.user) {
        return res.status(401).json({
          success: false,
          message: "Not authenticated"
        });
      }

      const { id } = req.params;
      const { ttl } = req.query; // Optional TTL override in seconds
      
      if (!id || typeof id !== 'string' || id.trim().length === 0) {
        return res.status(400).json({
          success: false,
          message: "Invalid asset ID"
        });
      }

      const asset = await storage.getAsset(id.trim());
      
      if (!asset) {
        return res.status(404).json({
          success: false,
          message: "Asset not found"
        });
      }

      // Check ownership through project
      const project = await storage.getStagingRequest(asset.projectId);
      if (!project || project.userId !== req.user.id) {
        return res.status(403).json({
          success: false,
          message: "Access denied"
        });
      }

      // Parse TTL with sensible defaults and limits
      let ttlSec = 3600; // Default 1 hour
      if (ttl && typeof ttl === 'string') {
        const parsedTtl = parseInt(ttl, 10);
        if (!isNaN(parsedTtl)) {
          // Limit TTL between 5 minutes and 24 hours
          ttlSec = Math.max(300, Math.min(86400, parsedTtl));
        }
      }

      // Generate signed download URL using enhanced ObjectStorageService
      const objectStorageService = new ObjectStorageService();
      
      // Helper to derive thumbnail storage key: {userId}/staged/file.jpg → {userId}/staged/.thumbs/file.jpg
      const getThumbnailKey = (key: string) => {
        const parts = key.split('/');
        const fileName = parts.pop() || '';
        return [...parts, '.thumbs', fileName].join('/');
      };
      
      // Check if thumbnail exists for this asset
      let storageKeyToUse = asset.storageKey;
      const thumbnailKey = getThumbnailKey(asset.storageKey);
      const thumbnailExists = await objectStorageService.assetExists(thumbnailKey);
      
      if (thumbnailExists) {
        // Use thumbnail if available
        storageKeyToUse = thumbnailKey;
      } else {
        // Verify original asset exists in storage
        const assetExists = await objectStorageService.assetExists(asset.storageKey);
        if (!assetExists) {
          return res.status(404).json({
            success: false,
            message: "Asset file not found in storage"
          });
        }
      }
      
      // Get additional metadata
      const metadata = await objectStorageService.getAssetMetadata(storageKeyToUse);
      
      // Generate the signed download URL (for thumbnail if available, otherwise original)
      const signedUrl = await objectStorageService.generateAssetPresignedDownloadUrl(
        storageKeyToUse,
        ttlSec
      );
      
      res.json({
        success: true,
        data: {
          downloadUrl: signedUrl,
          fileName: asset.fileName,
          mimeType: asset.mimeType,
          fileSize: asset.fileSize,
          kind: asset.kind,
          uploadedAt: asset.uploadedAt,
          expiresAt: new Date(Date.now() + ttlSec * 1000).toISOString(),
          ttlSeconds: ttlSec,
          // Include storage metadata if available
          ...(metadata && {
            storageMetadata: {
              actualSize: metadata.size,
              contentType: metadata.contentType,
              lastModified: metadata.updated
            }
          })
        }
      });
    } catch (error) {
      console.error('Error generating signed download URL:', error);
      res.status(500).json({
        success: false,
        message: "An error occurred while generating download URL"
      });
    }
  });

  // List all assets for a project
  app.get("/api/projects/:id/assets", requireAuth as any, async (req: AuthenticatedRequest, res) => {
    try {
      if (!req.user) {
        return res.status(401).json({
          success: false,
          message: "Not authenticated"
        });
      }

      const { id } = req.params;
      
      if (!id || typeof id !== 'string' || id.trim().length === 0) {
        return res.status(400).json({
          success: false,
          message: "Invalid project ID"
        });
      }

      const project = await storage.getStagingRequest(id.trim());
      
      if (!project) {
        return res.status(404).json({
          success: false,
          message: "Project not found"
        });
      }

      if (project.userId !== req.user.id) {
        return res.status(403).json({
          success: false,
          message: "Access denied"
        });
      }

      const assets = await storage.getAssetsByProject(id.trim());
      
      res.json({
        success: true,
        data: assets
      });
    } catch (error) {
      console.error('Error fetching project assets:', error);
      res.status(500).json({
        success: false,
        message: "An error occurred while fetching assets"
      });
    }
  });

  // Revisions API

  // Request revision
  app.post("/api/projects/:id/revisions", requireAuth as any, async (req: AuthenticatedRequest, res) => {
    try {
      if (!req.user) {
        return res.status(401).json({
          success: false,
          message: "Not authenticated"
        });
      }

      const { id } = req.params;
      
      if (!id || typeof id !== 'string' || id.trim().length === 0) {
        return res.status(400).json({
          success: false,
          message: "Invalid project ID"
        });
      }

      const project = await storage.getStagingRequest(id.trim());
      
      if (!project) {
        return res.status(404).json({
          success: false,
          message: "Project not found"
        });
      }

      if (project.userId !== req.user.id) {
        return res.status(403).json({
          success: false,
          message: "Access denied"
        });
      }

      const validatedData = insertRevisionSchema.parse({
        ...req.body,
        projectId: id.trim(),
        createdBy: req.user.id
      });

      // Verify the original asset exists and belongs to this project
      const originalAsset = await storage.getAsset(validatedData.originalAssetId);
      if (!originalAsset || originalAsset.projectId !== id.trim()) {
        return res.status(400).json({
          success: false,
          message: "Invalid original asset ID"
        });
      }

      const revision = await storage.createRevision(validatedData);
      
      res.status(201).json({
        success: true,
        data: revision,
        message: "Revision request created successfully"
      });
    } catch (error) {
      if (error instanceof z.ZodError) {
        return res.status(400).json({
          success: false,
          message: "Validation error",
          errors: error.errors
        });
      }
      
      console.error('Error creating revision:', error);
      res.status(500).json({
        success: false,
        message: "An error occurred while creating revision request"
      });
    }
  });

  // List revisions for project
  app.get("/api/projects/:id/revisions", requireAuth as any, async (req: AuthenticatedRequest, res) => {
    try {
      if (!req.user) {
        return res.status(401).json({
          success: false,
          message: "Not authenticated"
        });
      }

      const { id } = req.params;
      
      if (!id || typeof id !== 'string' || id.trim().length === 0) {
        return res.status(400).json({
          success: false,
          message: "Invalid project ID"
        });
      }

      const project = await storage.getStagingRequest(id.trim());
      
      if (!project) {
        return res.status(404).json({
          success: false,
          message: "Project not found"
        });
      }

      if (project.userId !== req.user.id) {
        return res.status(403).json({
          success: false,
          message: "Access denied"
        });
      }

      const revisions = await storage.getRevisionsByProject(id.trim());
      
      res.json({
        success: true,
        data: revisions
      });
    } catch (error) {
      console.error('Error fetching revisions:', error);
      res.status(500).json({
        success: false,
        message: "An error occurred while fetching revisions"
      });
    }
  });

  // Update revision status (admin only)
  app.patch("/api/revisions/:id", requireAdminAuth, async (req, res) => {
    try {
      const { id } = req.params;
      
      if (!id || typeof id !== 'string' || id.trim().length === 0) {
        return res.status(400).json({
          success: false,
          message: "Invalid revision ID"
        });
      }

      const { status, stagedAssetId, resolvedAt } = req.body;
      
      if (!status) {
        return res.status(400).json({
          success: false,
          message: "Status is required"
        });
      }

      if (!['pending', 'in_progress', 'completed', 'rejected'].includes(status)) {
        return res.status(400).json({
          success: false,
          message: "Invalid status"
        });
      }

      const updates: any = { status };
      if (stagedAssetId) updates.stagedAssetId = stagedAssetId;
      if (resolvedAt) updates.resolvedAt = new Date(resolvedAt);

      const updatedRevision = await storage.updateRevision(id.trim(), updates);
      
      if (!updatedRevision) {
        return res.status(404).json({
          success: false,
          message: "Revision not found"
        });
      }

      res.json({
        success: true,
        data: updatedRevision,
        message: "Revision updated successfully"
      });
    } catch (error) {
      console.error('Error updating revision:', error);
      res.status(500).json({
        success: false,
        message: "An error occurred while updating revision"
      });
    }
  });

  // Extra Photos API

  // Request additional photos with Stripe PaymentIntent
  app.post("/api/projects/:id/extras", requireAuth as any, async (req: AuthenticatedRequest, res) => {
    try {
      if (!req.user) {
        return res.status(401).json({
          success: false,
          message: "Not authenticated"
        });
      }

      const { id } = req.params;
      
      if (!id || typeof id !== 'string' || id.trim().length === 0) {
        return res.status(400).json({
          success: false,
          message: "Invalid project ID"
        });
      }

      const project = await storage.getStagingRequest(id.trim());
      
      if (!project) {
        return res.status(404).json({
          success: false,
          message: "Project not found"
        });
      }

      if (project.userId !== req.user.id) {
        return res.status(403).json({
          success: false,
          message: "Access denied"
        });
      }

      const { photoCount } = req.body;
      
      if (!photoCount || typeof photoCount !== 'number' || photoCount <= 0) {
        return res.status(400).json({
          success: false,
          message: "Valid photo count is required"
        });
      }

      // Calculate pricing (example: $12 per additional photo)
      const pricePerPhoto = 12.00;
      const totalAmount = photoCount * pricePerPhoto;

      // Create Stripe PaymentIntent
      const paymentIntent = await stripe.paymentIntents.create({
        amount: Math.round(totalAmount * 100), // Convert to cents
        currency: "usd",
        metadata: {
          projectId: id.trim(),
          userId: req.user.id,
          extraPhotos: photoCount.toString(),
          pricePerPhoto: pricePerPhoto.toString()
        },
      });

      const validatedData = insertExtraPhotoRequestSchema.parse({
        projectId: id.trim(),
        photoCount,
        paymentIntentId: paymentIntent.id
      });

      const extraPhotoRequest = await storage.createExtraPhotoRequest(validatedData);
      
      res.status(201).json({
        success: true,
        data: {
          ...extraPhotoRequest,
          clientSecret: paymentIntent.client_secret,
          totalAmount,
          pricePerPhoto
        },
        message: "Extra photo request created successfully"
      });
    } catch (error) {
      if (error instanceof z.ZodError) {
        return res.status(400).json({
          success: false,
          message: "Validation error",
          errors: error.errors
        });
      }
      
      console.error('Error creating extra photo request:', error);
      res.status(500).json({
        success: false,
        message: "An error occurred while creating extra photo request"
      });
    }
  });

  // List extra photo requests
  app.get("/api/projects/:id/extras", requireAuth as any, async (req: AuthenticatedRequest, res) => {
    try {
      if (!req.user) {
        return res.status(401).json({
          success: false,
          message: "Not authenticated"
        });
      }

      const { id } = req.params;
      
      if (!id || typeof id !== 'string' || id.trim().length === 0) {
        return res.status(400).json({
          success: false,
          message: "Invalid project ID"
        });
      }

      const project = await storage.getStagingRequest(id.trim());
      
      if (!project) {
        return res.status(404).json({
          success: false,
          message: "Project not found"
        });
      }

      if (project.userId !== req.user.id) {
        return res.status(403).json({
          success: false,
          message: "Access denied"
        });
      }

      const extraRequests = await storage.getExtraPhotoRequestsByProject(id.trim());
      
      res.json({
        success: true,
        data: extraRequests
      });
    } catch (error) {
      console.error('Error fetching extra photo requests:', error);
      res.status(500).json({
        success: false,
        message: "An error occurred while fetching extra photo requests"
      });
    }
  });

  // Support Tickets API

  // Create support ticket
  app.post("/api/support", requireAuth as any, async (req: AuthenticatedRequest, res) => {
    try {
      if (!req.user) {
        return res.status(401).json({
          success: false,
          message: "Not authenticated"
        });
      }

      const validatedData = insertSupportTicketSchema.parse({
        ...req.body,
        userId: req.user.id
      });

      // If projectId is provided, verify ownership
      if (validatedData.projectId) {
        const project = await storage.getStagingRequest(validatedData.projectId);
        if (!project || project.userId !== req.user.id) {
          return res.status(400).json({
            success: false,
            message: "Invalid project ID"
          });
        }
      }

      const ticket = await storage.createSupportTicket(validatedData);
      
      res.status(201).json({
        success: true,
        data: ticket,
        message: "Support ticket created successfully"
      });
    } catch (error) {
      if (error instanceof z.ZodError) {
        return res.status(400).json({
          success: false,
          message: "Validation error",
          errors: error.errors
        });
      }
      
      console.error('Error creating support ticket:', error);
      res.status(500).json({
        success: false,
        message: "An error occurred while creating support ticket"
      });
    }
  });

  // List user's support tickets
  app.get("/api/support", requireAuth as any, async (req: AuthenticatedRequest, res) => {
    try {
      if (!req.user) {
        return res.status(401).json({
          success: false,
          message: "Not authenticated"
        });
      }

      const tickets = await storage.getSupportTicketsByUser(req.user.id);
      
      res.json({
        success: true,
        data: tickets
      });
    } catch (error) {
      console.error('Error fetching support tickets:', error);
      res.status(500).json({
        success: false,
        message: "An error occurred while fetching support tickets"
      });
    }
  });

  // Update support ticket (user can only update status to 'closed')
  app.patch("/api/support/:id", requireAuth as any, async (req: AuthenticatedRequest, res) => {
    try {
      if (!req.user) {
        return res.status(401).json({
          success: false,
          message: "Not authenticated"
        });
      }

      const { id } = req.params;
      
      if (!id || typeof id !== 'string' || id.trim().length === 0) {
        return res.status(400).json({
          success: false,
          message: "Invalid ticket ID"
        });
      }

      const ticket = await storage.getSupportTicket(id.trim());
      
      if (!ticket) {
        return res.status(404).json({
          success: false,
          message: "Support ticket not found"
        });
      }

      if (ticket.userId !== req.user.id) {
        return res.status(403).json({
          success: false,
          message: "Access denied"
        });
      }

      const { status } = req.body;
      
      // Users can only close their tickets
      if (status && status !== 'closed') {
        return res.status(400).json({
          success: false,
          message: "Users can only update status to 'closed'"
        });
      }

      const updates: any = {};
      if (status === 'closed') {
        updates.status = 'closed';
        updates.resolvedAt = new Date();
      }

      if (Object.keys(updates).length === 0) {
        return res.status(400).json({
          success: false,
          message: "No valid updates provided"
        });
      }

      const updatedTicket = await storage.updateSupportTicket(id.trim(), updates);
      
      if (!updatedTicket) {
        return res.status(404).json({
          success: false,
          message: "Support ticket not found"
        });
      }

      res.json({
        success: true,
        data: updatedTicket,
        message: "Support ticket updated successfully"
      });
    } catch (error) {
      console.error('Error updating support ticket:', error);
      res.status(500).json({
        success: false,
        message: "An error occurred while updating support ticket"
      });
    }
  });

  // Conversations/Messaging API

  // List user's conversations with enriched data
  app.get("/api/conversations", requireAuth as any, async (req: AuthenticatedRequest, res) => {
    try {
      if (!req.user) {
        return res.status(401).json({
          success: false,
          message: "Not authenticated"
        });
      }

      const conversations = await storage.getUserConversations(req.user.id);
      
      // Enrich conversations with messages and additional data
      const enrichedConversations = await Promise.all(
        conversations.map(async (conversation) => {
          // Get messages for this conversation
          const messages = await storage.getMessagesByConversation(conversation.id);
          
          // Add sender names to messages
          const enrichedMessages = await Promise.all(
            messages.map(async (message) => {
              const sender = await storage.getUser(message.senderId);
              const senderName = sender 
                ? [sender.firstName, sender.lastName].filter(Boolean).join(' ') || sender.email || sender.username || 'Unknown User'
                : 'Unknown User';
              return {
                ...message,
                senderName
              };
            })
          );
          
          // Get project name if projectId exists
          let projectName = undefined;
          if (conversation.projectId) {
            const project = await storage.getStagingRequest(conversation.projectId);
            if (project) {
              projectName = `${project.addressLine1}, ${project.city}`;
            }
          }
          
          // Calculate unread count (simplified - assumes all messages are read for now)
          const unreadCount = 0;
          
          // Get last message info
          const lastMessage = enrichedMessages.length > 0 ? enrichedMessages[enrichedMessages.length - 1] : null;
          
          return {
            ...conversation,
            messages: enrichedMessages,
            projectName,
            unreadCount,
            lastMessage: lastMessage?.messageBody,
            lastMessageAt: lastMessage?.createdAt
          };
        })
      );
      
      res.json({
        success: true,
        data: enrichedConversations
      });
    } catch (error) {
      console.error('Error fetching conversations:', error);
      res.status(500).json({
        success: false,
        message: "An error occurred while fetching conversations"
      });
    }
  });

  // Create new conversation
  app.post("/api/conversations", requireAuth as any, async (req: AuthenticatedRequest, res) => {
    try {
      if (!req.user) {
        return res.status(401).json({
          success: false,
          message: "Not authenticated"
        });
      }

      const { type, projectId } = req.body;
      
      if (!type || !['account_executive', 'support'].includes(type)) {
        return res.status(400).json({
          success: false,
          message: "Valid conversation type is required ('account_executive' or 'support')"
        });
      }

      // If projectId is provided, verify ownership
      if (projectId) {
        const project = await storage.getStagingRequest(projectId);
        if (!project || project.userId !== req.user.id) {
          return res.status(400).json({
            success: false,
            message: "Invalid project ID"
          });
        }
      }

      const conversationData: any = {
        type,
        participantIds: [req.user.id] // User is always a participant
      };
      
      // Only include projectId if it's provided
      if (projectId) {
        conversationData.projectId = projectId;
      }
      
      const validatedData = insertConversationSchema.parse(conversationData);

      const conversation = await storage.createConversation(validatedData);
      
      res.status(201).json({
        success: true,
        data: conversation,
        message: "Conversation created successfully"
      });
    } catch (error) {
      if (error instanceof z.ZodError) {
        return res.status(400).json({
          success: false,
          message: "Validation error",
          errors: error.errors
        });
      }
      
      console.error('Error creating conversation:', error);
      res.status(500).json({
        success: false,
        message: "An error occurred while creating conversation"
      });
    }
  });

  // Get messages in conversation
  app.get("/api/conversations/:id/messages", requireAuth as any, async (req: AuthenticatedRequest, res) => {
    try {
      if (!req.user) {
        return res.status(401).json({
          success: false,
          message: "Not authenticated"
        });
      }

      const { id } = req.params;
      
      if (!id || typeof id !== 'string' || id.trim().length === 0) {
        return res.status(400).json({
          success: false,
          message: "Invalid conversation ID"
        });
      }

      const conversation = await storage.getConversation(id.trim());
      
      if (!conversation) {
        return res.status(404).json({
          success: false,
          message: "Conversation not found"
        });
      }

      // Check if user is a participant
      if (!conversation.participantIds.includes(req.user.id)) {
        return res.status(403).json({
          success: false,
          message: "Access denied"
        });
      }

      const messages = await storage.getMessagesByConversation(id.trim());
      
      res.json({
        success: true,
        data: messages
      });
    } catch (error) {
      console.error('Error fetching messages:', error);
      res.status(500).json({
        success: false,
        message: "An error occurred while fetching messages"
      });
    }
  });

  // Send message
  app.post("/api/conversations/:id/messages", requireAuth as any, async (req: AuthenticatedRequest, res) => {
    try {
      if (!req.user) {
        return res.status(401).json({
          success: false,
          message: "Not authenticated"
        });
      }

      const { id } = req.params;
      
      if (!id || typeof id !== 'string' || id.trim().length === 0) {
        return res.status(400).json({
          success: false,
          message: "Invalid conversation ID"
        });
      }

      const conversation = await storage.getConversation(id.trim());
      
      if (!conversation) {
        return res.status(404).json({
          success: false,
          message: "Conversation not found"
        });
      }

      // Check if user is a participant
      if (!conversation.participantIds.includes(req.user.id)) {
        return res.status(403).json({
          success: false,
          message: "Access denied"
        });
      }

      const validatedData = insertMessageSchema.parse({
        ...req.body,
        conversationId: id.trim(),
        senderId: req.user.id
      });

      const message = await storage.createMessage(validatedData);

      // Update conversation's lastMessageAt
      await storage.updateConversation(id.trim(), {
        lastMessageAt: new Date()
      });
      
      res.status(201).json({
        success: true,
        data: message,
        message: "Message sent successfully"
      });
    } catch (error) {
      if (error instanceof z.ZodError) {
        return res.status(400).json({
          success: false,
          message: "Validation error",
          errors: error.errors
        });
      }
      
      console.error('Error sending message:', error);
      res.status(500).json({
        success: false,
        message: "An error occurred while sending message"
      });
    }
  });

  // Dashboard statistics endpoint
  app.get("/api/dashboard/stats", requireAuth as any, async (req: AuthenticatedRequest, res) => {
    try {
      if (!req.user) {
        return res.status(401).json({
          success: false,
          message: "Not authenticated"
        });
      }

      // Get user's projects
      const projects = await storage.getStagingRequestsByUser(req.user.id);
      const completedProjects = 0; // Would need proper status tracking in schema
      
      // Get user's photos
      const userAssets = await storage.getAssetsByUser(req.user.id);
      const totalPhotos = userAssets.length;
      
      // Get unread message count (placeholder - would need message read tracking)
      const unreadMessages = 0; // Placeholder
      
      // Generate recent activity (placeholder implementation)
      const recentActivity = projects.slice(0, 5).map(project => ({
        id: `activity-${project.id}`,
        type: 'project_created',
        title: `Project Created: ${project.name}`,
        description: `New project at ${project.addressLine1}, ${project.city}`,
        timestamp: project.createdAt
      }));

      const stats = {
        totalProjects: projects.length,
        completedProjects,
        totalPhotos,
        unreadMessages,
        recentActivity
      };

      res.json({
        success: true,
        stats
      });
    } catch (error) {
      console.error('Error fetching dashboard stats:', error);
      res.status(500).json({
        success: false,
        message: "An error occurred while fetching dashboard statistics"
      });
    }
  });

  // Get user's projects (for dashboard)
  app.get("/api/projects", requireAuth as any, async (req: AuthenticatedRequest, res) => {
    try {
      if (!req.user) {
        return res.status(401).json({
          success: false,
          message: "Not authenticated"
        });
      }

      const projects = await storage.getStagingRequestsByUser(req.user.id);
      const assets = await storage.getAssetsByUser(req.user.id);
      
      // Create asset counts by project
      const assetCountsByProject = assets.reduce((acc, asset) => {
        if (!acc[asset.projectId]) {
          acc[asset.projectId] = {
            original: 0,
            staged: 0,
            total: 0
          };
        }
        acc[asset.projectId].total++;
        if (asset.kind === 'original') {
          acc[asset.projectId].original++;
        } else if (asset.kind === 'staged') {
          acc[asset.projectId].staged++;
        }
        return acc;
      }, {} as Record<string, { original: number; staged: number; total: number }>);
      
      // Transform projects for dashboard display with actual counts and status
      const formattedProjects = projects.map(project => {
        const counts = assetCountsByProject[project.id] || { original: 0, staged: 0, total: 0 };
        const photosPurchased = parseInt(project.photosPurchased) || 0;
        
        // Determine status based on staging progress
        let status: 'pending' | 'in_progress' | 'completed';
        if (counts.staged >= photosPurchased && photosPurchased > 0) {
          status = 'completed';
        } else if (counts.staged > 0) {
          status = 'in_progress';
        } else {
          status = 'pending';
        }
        
        return {
          id: project.id,
          name: project.name,
          email: project.email,
          propertyType: project.propertyType,
          addressLine1: project.addressLine1,
          city: project.city,
          state: project.state,
          rooms: project.rooms,
          photosPurchased,
          originalPhotos: counts.original,
          stagedPhotos: counts.staged,
          totalPhotos: counts.total,
          status,
          createdAt: project.createdAt,
          planType: project.planType,
          planName: project.planId
        };
      });

      res.json({
        success: true,
        data: formattedProjects
      });
    } catch (error) {
      console.error('Error fetching user projects:', error);
      res.status(500).json({
        success: false,
        message: "An error occurred while fetching projects"
      });
    }
  });

  // Get user's photos across all projects
  app.get("/api/photos", requireAuth as any, async (req: AuthenticatedRequest, res) => {
    try {
      if (!req.user) {
        return res.status(401).json({
          success: false,
          message: "Not authenticated"
        });
      }

      const assets = await storage.getAssetsByUser(req.user.id);
      const projects = await storage.getStagingRequestsByUser(req.user.id);
      
      // Create project lookup map
      const projectMap = new Map(projects.map(p => [p.id, p]));
      
      // Transform assets for photos gallery
      const formattedPhotos = assets.map(asset => {
        const project = projectMap.get(asset.projectId);
        return {
          id: asset.id,
          projectId: asset.projectId,
          projectName: project?.name || 'Unknown Project',
          projectAddress: project ? `${project.addressLine1}, ${project.city}, ${project.state}` : 'Unknown Address',
          fileName: asset.fileName,
          kind: asset.kind,
          storageKey: asset.storageKey,
          mimeType: asset.mimeType,
          fileSize: asset.fileSize,
          width: asset.width,
          height: asset.height,
          uploadedAt: asset.uploadedAt,
          processingStatus: asset.processingStatus
        };
      });

      res.json({
        success: true,
        data: formattedPhotos
      });
    } catch (error) {
      console.error('Error fetching user photos:', error);
      res.status(500).json({
        success: false,
        message: "An error occurred while fetching photos"
      });
    }
  });

  // Update user profile
  app.patch("/api/auth/profile", requireAuth as any, async (req: AuthenticatedRequest, res) => {
    try {
      if (!req.user) {
        return res.status(401).json({
          success: false,
          message: "Not authenticated"
        });
      }

      const { name, email } = req.body;
      
      if (!name && !email) {
        return res.status(400).json({
          success: false,
          message: "At least one field (name or email) is required"
        });
      }

      const updates: any = {};
      if (name) {
        if (name.trim().length === 0 || name.length > 100) {
          return res.status(400).json({
            success: false,
            message: "Name must be between 1 and 100 characters"
          });
        }
        updates.name = name.trim();
      }
      
      if (email) {
        if (!isValidEmail(email)) {
          return res.status(400).json({
            success: false,
            message: "Invalid email format"
          });
        }
        
        // Check if email is already taken by another user
        const existingUser = await storage.getUserByEmail(email.toLowerCase());
        if (existingUser && existingUser.id !== req.user.id) {
          return res.status(409).json({
            success: false,
            message: "Email is already taken"
          });
        }
        
        updates.email = email.toLowerCase();
      }

      const updatedUser = await storage.updateUser(req.user.id, updates);
      
      if (!updatedUser) {
        return res.status(404).json({
          success: false,
          message: "User not found"
        });
      }

      res.json({
        success: true,
        user: {
          id: updatedUser.id,
          firstName: updatedUser.firstName,
          lastName: updatedUser.lastName,
          email: updatedUser.email,
          profileImageUrl: updatedUser.profileImageUrl,
          createdAt: updatedUser.createdAt
        },
        message: "Profile updated successfully"
      });
    } catch (error) {
      console.error('Error updating profile:', error);
      res.status(500).json({
        success: false,
        message: "An error occurred while updating profile"
      });
    }
  });

  // Change password - disabled for Replit Auth
  app.post("/api/auth/change-password", requireAuth as any, async (req: AuthenticatedRequest, res) => {
    return res.status(400).json({
      success: false,
      message: "Password management is handled by Replit Auth. Please use your Replit account settings."
    });
  });

  // Upload avatar (placeholder - would need file upload handling)
  app.post("/api/auth/avatar", requireAuth as any, async (req: AuthenticatedRequest, res) => {
    try {
      if (!req.user) {
        return res.status(401).json({
          success: false,
          message: "Not authenticated"
        });
      }

      // Placeholder implementation - in a real app would handle file upload
      res.json({
        success: false,
        message: "Avatar upload not yet implemented"
      });
    } catch (error) {
      console.error('Error uploading avatar:', error);
      res.status(500).json({
        success: false,
        message: "An error occurred while uploading avatar"
      });
    }
  });

  // Alias for support tickets (dashboard expects /api/support/tickets)
  app.get("/api/support/tickets", requireAuth as any, async (req: AuthenticatedRequest, res) => {
    try {
      if (!req.user) {
        return res.status(401).json({
          success: false,
          message: "Not authenticated"
        });
      }

      const tickets = await storage.getSupportTicketsByUser(req.user.id);
      
      res.json({
        success: true,
        tickets: tickets
      });
    } catch (error) {
      console.error('Error fetching support tickets:', error);
      res.status(500).json({
        success: false,
        message: "An error occurred while fetching support tickets"
      });
    }
  });

  // Create support ticket (dashboard expects /api/support/tickets)
  app.post("/api/support/tickets", requireAuth as any, async (req: AuthenticatedRequest, res) => {
    try {
      if (!req.user) {
        return res.status(401).json({
          success: false,
          message: "Not authenticated"
        });
      }

      const validatedData = insertSupportTicketSchema.parse({
        ...req.body,
        userId: req.user.id
      });

      // If projectId is provided, verify ownership
      if (validatedData.projectId) {
        const project = await storage.getStagingRequest(validatedData.projectId);
        if (!project || project.userId !== req.user.id) {
          return res.status(400).json({
            success: false,
            message: "Invalid project ID"
          });
        }
      }

      const ticket = await storage.createSupportTicket(validatedData);
      
      res.status(201).json({
        success: true,
        data: ticket,
        message: "Support ticket created successfully"
      });
    } catch (error) {
      if (error instanceof z.ZodError) {
        return res.status(400).json({
          success: false,
          message: "Validation error",
          errors: error.errors
        });
      }
      
      console.error('Error creating support ticket:', error);
      res.status(500).json({
        success: false,
        message: "An error occurred while creating support ticket"
      });
    }
  });

  // Get simple project list for forms (like support ticket project selection)
  app.get("/api/projects/simple", requireAuth as any, async (req: AuthenticatedRequest, res) => {
    try {
      if (!req.user) {
        return res.status(401).json({
          success: false,
          message: "Not authenticated"
        });
      }

      const projects = await storage.getStagingRequestsByUser(req.user.id);
      
      const simpleProjects = projects.map(project => ({
        id: project.id,
        name: project.name,
        addressLine1: project.addressLine1,
        city: project.city,
        state: project.state
      }));

      res.json({
        success: true,
        projects: simpleProjects
      });
    } catch (error) {
      console.error('Error fetching simple projects:', error);
      res.status(500).json({
        success: false,
        message: "An error occurred while fetching projects"
      });
    }
  });

  // Contact form submission endpoint
  app.post("/api/contact", async (req, res) => {
    try {
      const { firstName, lastName, email, message } = req.body;
      
      // Validate required fields
      if (!firstName || !lastName || !email || !message) {
        return res.status(400).json({
          success: false,
          message: 'All fields are required'
        });
      }
      
      // Validate email format
      const emailRegex = /^[^\s@]+@[^\s@]+\.[^\s@]+$/;
      if (!emailRegex.test(email)) {
        return res.status(400).json({
          success: false,
          message: 'Invalid email address'
        });
      }
      
      // Send notification to admins
      await sendContactFormNotification({
        firstName,
        lastName,
        email,
        message
      });
      
      // Send confirmation to user
      await sendContactFormConfirmation({
        firstName,
        lastName,
        email
      });
      
      res.json({
        success: true,
        message: 'Thank you for your message. We will respond within 24 hours.'
      });
    } catch (error) {
      console.error('Contact form error:', error);
      res.status(500).json({
        success: false,
        message: 'An error occurred while sending your message. Please try again.'
      });
    }
  });

  // Go High Level webhook endpoint for contact form integration
  // NOTE: This endpoint is temporarily disabled due to schema changes
  // Contact forms should use the legacy /api/staging-requests endpoint
  app.post("/api/ghl-webhook", async (req, res) => {
    try {
      res.json({
        success: false,
        message: 'GHL webhook temporarily disabled. Please use contact form instead.',
      });
    } catch (error) {
      console.error('GHL webhook error:', error);
      res.status(500).json({
        success: false,
        message: 'Error processing webhook: ' + (error as Error).message
      });
    }
  });

  const httpServer = createServer(app);

  return httpServer;
}<|MERGE_RESOLUTION|>--- conflicted
+++ resolved
@@ -203,7 +203,6 @@
     }
   });
 
-<<<<<<< HEAD
   // Unified current-user endpoint
   app.get("/api/auth/me", isAuthenticated, async (req: any, res) => {
     try {
@@ -253,8 +252,6 @@
     }
   });
 
-=======
->>>>>>> b2cb81b5
   // Remove old auth endpoints - they're handled by Replit Auth now
   /*
   // Old User registration endpoint - replaced by Replit Auth
