--- conflicted
+++ resolved
@@ -48,16 +48,13 @@
 });
 
 // Stripe webhooks need raw body for signature verification - apply express.raw to webhook paths
-<<<<<<< HEAD
 app.use('/api/stripe/webhook', express.raw({ type: 'application/json' }));
 app.use('/api/stripe-webhook', express.raw({ type: 'application/json' }));
 app.use('/api/webhooks/stripe', express.raw({ type: 'application/json' }));
 app.use('/api/billing/webhook', express.raw({ type: 'application/json' }));
-=======
 app.use("/api/stripe-webhook", express.raw({ type: "application/json" }));
 app.use("/api/webhooks/stripe", express.raw({ type: "application/json" }));
 app.use("/api/billing/webhook", express.raw({ type: "application/json" }));
->>>>>>> b2cb81b5
 
 // Cookie parsing for session management
 app.use(cookieParser());
@@ -72,17 +69,6 @@
 // Content Security Policy headers for Stripe integration
 app.use((req, res, next) => {
   res.setHeader(
-<<<<<<< HEAD
-    'Content-Security-Policy',
-    [
-      "default-src 'self'",
-      "script-src 'self' 'unsafe-inline' 'unsafe-eval' https://js.stripe.com",
-      "frame-src 'self' https://js.stripe.com",
-      "connect-src 'self' https://api.stripe.com",
-      "img-src 'self' data: https:",
-      "style-src 'self' 'unsafe-inline'"
-    ].join('; ')
-=======
     "Content-Security-Policy",
     "default-src 'self'; " +
       "script-src 'self' 'unsafe-inline' 'unsafe-eval' https://js.stripe.com; " +
@@ -90,7 +76,6 @@
       "connect-src 'self' https://api.stripe.com; " +
       "img-src 'self' data: https:; " +
       "style-src 'self' 'unsafe-inline';",
->>>>>>> b2cb81b5
   );
   next();
 });
