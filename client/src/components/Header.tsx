import { Link, useLocation } from "wouter"
import { Button } from "@/components/ui/button"
import { Menu, X, User, LogOut, Settings, CreditCard, MessageSquare, HelpCircle, LayoutDashboard, FolderOpen, Image } from "lucide-react"
import { useState } from "react"
import { ThemeToggle } from "./ThemeToggle"
import { useQuery, useMutation } from "@tanstack/react-query"
import {
  DropdownMenu,
  DropdownMenuContent,
  DropdownMenuItem,
  DropdownMenuLabel,
  DropdownMenuSeparator,
  DropdownMenuTrigger,
} from "@/components/ui/dropdown-menu"
import {
  Tooltip,
  TooltipContent,
  TooltipTrigger,
} from "@/components/ui/tooltip"
import { Avatar, AvatarFallback } from "@/components/ui/avatar"
import { apiRequest, queryClient } from "@/lib/queryClient"
import { useToast } from "@/hooks/use-toast"

const navigation = [
  { name: "Home", href: "/" },
  { name: "Portfolio", href: "/portfolio" },
  { name: "Services", href: "/services" },
  { name: "Pricing", href: "/pricing" },
  { name: "FAQ", href: "/faq" },
  { name: "Styles", href: "/styles" },
  { name: "About", href: "/about" },
  { name: "Contact Us", href: "/contact-us" },
  { name: "Place Staging Order", href: "/place-order" },
]

export function Header() {
  const [location] = useLocation()
  const [mobileMenuOpen, setMobileMenuOpen] = useState(false)
  const { toast } = useToast()
  
  // Check if user is logged in
  const { data: userSession } = useQuery({
    queryKey: ['/api/auth/me'],
    retry: false,
    refetchOnWindowFocus: false,
    staleTime: 5 * 60 * 1000, // 5 minutes
    queryFn: async () => {
      try {
        const response = await fetch('/api/auth/me', {
          credentials: 'include'
        });
        if (response.status === 401) {
          return null; // User not logged in
        }
        if (!response.ok) {
          throw new Error('Failed to fetch user session');
        }
        return response.json();
      } catch (error) {
        return null; // Return null on error (treat as not logged in)
      }
    }
  })

  const isLoggedIn = userSession?.success && userSession?.user
  const user = userSession?.user

  // Logout mutation
  const logoutMutation = useMutation({
    mutationFn: async () => {
      const response = await apiRequest('POST', '/api/auth/logout')
      return response.json()
    },
    onSuccess: () => {
      // Invalidate the user session query to refresh auth state
      queryClient.invalidateQueries({ queryKey: ['/api/auth/me'] })
      toast({
        title: "Logged out successfully",
        description: "You have been logged out of your account.",
      })
    },
    onError: (error: Error) => {
      toast({
        title: "Logout failed",
        description: error.message || "An error occurred during logout.",
        variant: "destructive",
      })
    }
  })

  const handleLogout = () => {
    logoutMutation.mutate()
  }

  // Get user's initials for avatar fallback
  const getUserInitials = () => {
    if (!user?.email) return 'U'
    return user.email.split('@')[0].slice(0, 2).toUpperCase()
  }

  return (
    <header className="bg-background/95 backdrop-blur supports-[backdrop-filter]:bg-background/60 sticky top-0 z-50 border-b">
      <nav className="mx-auto max-w-7xl px-4 sm:px-6 lg:px-8">
        <div className="flex h-16 items-center justify-between">
          <div className="flex items-center">
            <Link href="/" className="flex items-center space-x-2" data-testid="link-home">
              <div className="h-8 w-8 bg-primary rounded-lg flex items-center justify-center">
                <span className="text-primary-foreground font-bold text-lg">CS</span>
              </div>
              <span className="font-display font-semibold text-xl">ClickStage Pro</span>
            </Link>
          </div>
          
          {/* Desktop Navigation */}
          <div className="hidden md:block">
            <div className="ml-10 flex items-baseline space-x-4">
              {navigation.map((item) => {
                const isActive = location === item.href
                const isPlaceOrder = item.name === "Place Staging Order"
                const isStyles = item.name === "Styles"
                
                if (isStyles) {
                  return (
                    <Link
                      key={item.name}
                      href={item.href}
                      className={`px-3 py-2 text-sm font-medium rounded-md transition-colors ${
                        isActive
                          ? "bg-primary text-primary-foreground"
                          : "text-muted-foreground hover:text-foreground hover:bg-accent"
                      }`}
                      data-testid="link-styles"
                    >
                      {item.name}
                    </Link>
                  )
                }
                
                return (
                  <Link
                    key={item.name}
                    href={item.href}
                    className={`px-3 py-2 text-sm font-medium rounded-md transition-colors ${
                      isActive || isPlaceOrder
                        ? "bg-primary text-primary-foreground"
                        : "text-muted-foreground hover:text-foreground hover:bg-accent"
                    }`}
                    data-testid={`link-${item.name.toLowerCase()}`}
                  >
                    {item.name}
                  </Link>
                )
              })}
            </div>
          </div>

          <div className="flex items-center gap-2">
            <ThemeToggle />
            
            {/* Client Login / User Menu */}
            {isLoggedIn ? (
              <DropdownMenu>
                <DropdownMenuTrigger asChild>
                  <Button 
                    variant="ghost" 
                    size="icon" 
                    className="rounded-full"
                    data-testid="button-user-menu"
                  >
                    <Avatar className="h-8 w-8">
                      <AvatarFallback className="bg-primary text-primary-foreground text-xs">
                        {getUserInitials()}
                      </AvatarFallback>
                    </Avatar>
                  </Button>
                </DropdownMenuTrigger>
                <DropdownMenuContent align="end" className="w-56">
                  <DropdownMenuLabel>
                    <div className="flex flex-col space-y-1">
                      <p className="text-sm font-medium leading-none">
                        {user?.firstName && user?.lastName 
                          ? `${user.firstName} ${user.lastName}`
                          : user?.email?.split('@')[0] || 'User'}
                      </p>
                      <p className="text-xs leading-none text-muted-foreground">
                        {user?.email}
                      </p>
                    </div>
                  </DropdownMenuLabel>
                  <DropdownMenuSeparator />
                  <DropdownMenuItem asChild>
                    <Link href="/account" className="cursor-pointer" data-testid="menu-dashboard">
                      <LayoutDashboard className="mr-2 h-4 w-4" />
                      Dashboard
                    </Link>
                  </DropdownMenuItem>
                  <DropdownMenuItem asChild>
                    <Link href="/account/projects" className="cursor-pointer" data-testid="menu-projects">
                      <FolderOpen className="mr-2 h-4 w-4" />
                      Projects
                    </Link>
                  </DropdownMenuItem>
                  <DropdownMenuItem asChild>
                    <Link href="/account/photos" className="cursor-pointer" data-testid="menu-photos">
                      <Image className="mr-2 h-4 w-4" />
                      Photos
                    </Link>
                  </DropdownMenuItem>
                  <DropdownMenuItem asChild>
                    <Link href="/account/billing" className="cursor-pointer" data-testid="menu-billing">
                      <CreditCard className="mr-2 h-4 w-4" />
                      Billing & Credits
                    </Link>
                  </DropdownMenuItem>
                  <DropdownMenuItem asChild>
                    <Link href="/account/messages" className="cursor-pointer" data-testid="menu-messages">
                      <MessageSquare className="mr-2 h-4 w-4" />
                      Messages
                    </Link>
                  </DropdownMenuItem>
                  <DropdownMenuItem asChild>
                    <Link href="/account/support" className="cursor-pointer" data-testid="menu-support">
                      <HelpCircle className="mr-2 h-4 w-4" />
                      Support
                    </Link>
                  </DropdownMenuItem>
                  <DropdownMenuSeparator />
                  <DropdownMenuItem asChild>
                    <Link href="/account/profile" className="cursor-pointer" data-testid="menu-profile">
                      <Settings className="mr-2 h-4 w-4" />
                      Profile Settings
                    </Link>
                  </DropdownMenuItem>
                  <DropdownMenuSeparator />
                  <DropdownMenuItem 
                    onClick={handleLogout}
                    className="cursor-pointer text-destructive focus:text-destructive"
                    data-testid="menu-logout"
                  >
                    <LogOut className="mr-2 h-4 w-4" />
                    Log out
                  </DropdownMenuItem>
                </DropdownMenuContent>
              </DropdownMenu>
            ) : (
              <Tooltip>
                <TooltipTrigger asChild>
                  <Button
                    variant="outline"
                    size="default"
                    asChild
                    className="text-muted-foreground"
                    data-testid="button-client-portal"
                  >
<<<<<<< HEAD
                    <Link href="/account">
=======
                    <Link href="/login">
>>>>>>> b2cb81b5
                      <User className="mr-2 h-4 w-4" />
                      Client Portal
                    </Link>
                  </Button>
                </TooltipTrigger>
                <TooltipContent>
                  <p>Access your account and orders</p>
                </TooltipContent>
              </Tooltip>
            )}
            
            {/* Mobile menu button */}
            <Button
              variant="ghost"
              size="icon"
              className="md:hidden"
              onClick={() => setMobileMenuOpen(!mobileMenuOpen)}
              data-testid="button-mobile-menu"
            >
              {mobileMenuOpen ? <X className="h-6 w-6" /> : <Menu className="h-6 w-6" />}
            </Button>
          </div>
        </div>

        {/* Mobile Navigation */}
        {mobileMenuOpen && (
          <div className="md:hidden">
            <div className="px-2 pt-2 pb-3 space-y-1 border-t">
              {navigation.map((item) => {
                const isActive = location === item.href
                const isPlaceOrder = item.name === "Place Staging Order"
                const isStyles = item.name === "Styles"
                
                if (isStyles) {
                  return (
                    <Link
                      key={item.name}
                      href={item.href}
                      className={`block px-3 py-2 text-base font-medium rounded-md transition-colors ${
                        isActive
                          ? "bg-primary text-primary-foreground"
                          : "text-muted-foreground hover:text-foreground hover:bg-accent"
                      }`}
                      onClick={() => setMobileMenuOpen(false)}
                      data-testid="mobile-link-styles"
                    >
                      {item.name}
                    </Link>
                  )
                }
                
                return (
                  <Link
                    key={item.name}
                    href={item.href}
                    className={`block px-3 py-2 text-base font-medium rounded-md transition-colors ${
                      isActive || isPlaceOrder
                        ? "bg-primary text-primary-foreground"
                        : "text-muted-foreground hover:text-foreground hover:bg-accent"
                    }`}
                    onClick={() => setMobileMenuOpen(false)}
                    data-testid={`mobile-link-${item.name.toLowerCase()}`}
                  >
                    {item.name}
                  </Link>
                )
              })}
            </div>
          </div>
        )}
      </nav>
    </header>
  )
}<|MERGE_RESOLUTION|>--- conflicted
+++ resolved
@@ -252,11 +252,7 @@
                     className="text-muted-foreground"
                     data-testid="button-client-portal"
                   >
-<<<<<<< HEAD
-                    <Link href="/account">
-=======
                     <Link href="/login">
->>>>>>> b2cb81b5
                       <User className="mr-2 h-4 w-4" />
                       Client Portal
                     </Link>
