// Membership-free: bundles only.

function need(name: string, val?: string) {
  if (!val) throw new Error(`Missing env: ${name}`);
  return val;
}

function envFirst(keys: string[]): string | undefined {
  for (const k of keys) {
    const v = (process.env as any)[k];
    if (v && String(v).length > 0) return v as string;
  }
  return undefined;
}

const isProd = (process.env.APP_ENV || "").toLowerCase() === "production";

export const billingEnv = {
  isProd,

  // Server-side keys (prefer unified names; fallback to legacy TESTING_* names)
  stripeSecretKey: need(
    "STRIPE_SECRET_KEY",
    envFirst(["STRIPE_SECRET_KEY", "TESTING_STRIPE_SECRET_KEY"]) 
  ),
<<<<<<< HEAD
  webhookSecret: isProd 
    ? (process.env.STRIPE_WEBHOOK_SECRET_LIVE || "") 
    : (process.env.STRIPE_WEBHOOK_SECRET || ""),
=======
  webhookSecret: need(
    "STRIPE_WEBHOOK_SECRET",
    envFirst(["STRIPE_WEBHOOK_SECRET", "STRIPE_WEBHOOK_SECRET_LIVE"]) 
  ),
>>>>>>> 67546ca8

  // Client-side publishable key (support both STRIPE_PUBLISHABLE_KEY and VITE_* variants)
  stripePublishableKey: need(
    "STRIPE_PUBLISHABLE_KEY",
    envFirst(["STRIPE_PUBLISHABLE_KEY", "VITE_STRIPE_PUBLIC_KEY", "TESTING_VITE_STRIPE_PUBLIC_KEY"]) 
  ),

  // Price IDs (live/test)
  // In test mode, all bundles use the same TEST_PRICE_1 for simplified e2e testing
  prices: {
    SINGLE:  isProd ? need("PRICE_SINGLE", process.env.PRICE_SINGLE) 
                    : need("TEST_PRICE_1", process.env.TEST_PRICE_1),
    P5:      isProd ? need("PRICE_5", process.env.PRICE_5) 
                    : need("TEST_PRICE_1", process.env.TEST_PRICE_1),
    P10:     isProd ? need("PRICE_10", process.env.PRICE_10) 
                    : need("TEST_PRICE_1", process.env.TEST_PRICE_1),
    P20:     isProd ? need("PRICE_20", process.env.PRICE_20) 
                    : need("TEST_PRICE_1", process.env.TEST_PRICE_1),
    P50:     isProd ? need("PRICE_50", process.env.PRICE_50) 
                    : need("TEST_PRICE_1", process.env.TEST_PRICE_1),
    P100:    isProd ? need("PRICE_100", process.env.PRICE_100) 
                    : need("TEST_PRICE_1", process.env.TEST_PRICE_1),
  },
} as const;<|MERGE_RESOLUTION|>--- conflicted
+++ resolved
@@ -23,16 +23,11 @@
     "STRIPE_SECRET_KEY",
     envFirst(["STRIPE_SECRET_KEY", "TESTING_STRIPE_SECRET_KEY"]) 
   ),
-<<<<<<< HEAD
-  webhookSecret: isProd 
-    ? (process.env.STRIPE_WEBHOOK_SECRET_LIVE || "") 
-    : (process.env.STRIPE_WEBHOOK_SECRET || ""),
-=======
+
   webhookSecret: need(
     "STRIPE_WEBHOOK_SECRET",
     envFirst(["STRIPE_WEBHOOK_SECRET", "STRIPE_WEBHOOK_SECRET_LIVE"]) 
   ),
->>>>>>> 67546ca8
 
   // Client-side publishable key (support both STRIPE_PUBLISHABLE_KEY and VITE_* variants)
   stripePublishableKey: need(
